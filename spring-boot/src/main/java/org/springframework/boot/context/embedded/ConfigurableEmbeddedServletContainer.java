/*
 * Copyright 2012-2014 the original author or authors.
 *
 * Licensed under the Apache License, Version 2.0 (the "License");
 * you may not use this file except in compliance with the License.
 * You may obtain a copy of the License at
 *
 * http://www.apache.org/licenses/LICENSE-2.0
 *
 * Unless required by applicable law or agreed to in writing, software
 * distributed under the License is distributed on an "AS IS" BASIS,
 * WITHOUT WARRANTIES OR CONDITIONS OF ANY KIND, either express or implied.
 * See the License for the specific language governing permissions and
 * limitations under the License.
 */

package org.springframework.boot.context.embedded;

import java.io.File;
import java.net.InetAddress;
import java.util.List;
import java.util.Set;
import java.util.concurrent.TimeUnit;

/**
 * Simple interface that represents customizations to an
 * {@link EmbeddedServletContainerFactory}.
 *
 * @author Dave Syer
 * @see EmbeddedServletContainerFactory
 * @see EmbeddedServletContainerCustomizer
 */
public interface ConfigurableEmbeddedServletContainer {

	/**
	 * Sets the context path for the embedded servlet container. The context should start
	 * with a "/" character but not end with a "/" character. The default context path can
	 * be specified using an empty string.
	 * @param contextPath the contextPath to set
	 */
	void setContextPath(String contextPath);

	/**
	 * Sets the port that the embedded servlet container should listen on. If not
	 * specified port '8080' will be used. Use port -1 to disable auto-start (i.e start
	 * the web application context but not have it listen to any port).
	 * @param port the port to set
	 */
	void setPort(int port);

	/**
	 * The session timeout in seconds (default 30). If 0 or negative then sessions never
	 * expire.
	 * @param sessionTimeout the session timeout
	 */
	void setSessionTimeout(int sessionTimeout);

	/**
	 * The session timeout in the specified {@link TimeUnit} (default 30 seconds). If 0 or
	 * negative then sessions never expire.
	 * @param sessionTimeout the session timeout
	 * @param timeUnit the time unit
	 */
	void setSessionTimeout(int sessionTimeout, TimeUnit timeUnit);

	/**
	 * Sets the specific network address that the server should bind to.
	 * @param address the address to set (defaults to {@code null})
	 */
	void setAddress(InetAddress address);

	/**
	 * The class name for the jsp servlet if used. If
	 * {@link #setRegisterJspServlet(boolean) <code>registerJspServlet</code>} is true
	 * <b>and</b> this class is on the classpath then it will be registered. Since both
	 * Tomcat and Jetty use Jasper for their JSP implementation the default is
	 * <code>org.apache.jasper.servlet.JspServlet</code>.
	 * @param jspServletClassName the class name for the JSP servlet if used
	 */
	void setJspServletClassName(String jspServletClassName);

	/**
	 * Set if the JspServlet should be registered if it is on the classpath. Defaults to
	 * {@code true} so that files from the {@link #setDocumentRoot(File) document root}
	 * will be served.
	 * @param registerJspServlet if the JSP servlet should be registered
	 */
	void setRegisterJspServlet(boolean registerJspServlet);

	/**
	 * Set if the DefaultServlet should be registered. Defaults to {@code true} so that
	 * files from the {@link #setDocumentRoot(File) document root} will be served.
	 * @param registerDefaultServlet if the default servlet should be registered
	 */
	void setRegisterDefaultServlet(boolean registerDefaultServlet);

	/**
	 * Adds error pages that will be used when handling exceptions.
	 * @param errorPages the error pages
	 */
	void addErrorPages(ErrorPage... errorPages);

	/**
	 * Sets the error pages that will be used when handling exceptions.
	 * @param errorPages the error pages
	 */
	void setErrorPages(Set<ErrorPage> errorPages);

	/**
	 * Sets the mime-type mappings.
	 * @param mimeMappings the mime type mappings (defaults to
	 * {@link MimeMappings#DEFAULT})
	 */
	void setMimeMappings(MimeMappings mimeMappings);

	/**
	 * Sets the document root folder which will be used by the web context to serve static
	 * files.
	 * @param documentRoot the document root or {@code null} if not required
	 */
	void setDocumentRoot(File documentRoot);

	/**
	 * Sets {@link ServletContextInitializer} that should be applied in addition to
	 * {@link EmbeddedServletContainerFactory#getEmbeddedServletContainer(ServletContextInitializer...)}
	 * parameters. This method will replace any previously set or added initializers.
	 * @param initializers the initializers to set
	 * @see #addInitializers
	 */
	void setInitializers(List<? extends ServletContextInitializer> initializers);

	/**
	 * Add {@link ServletContextInitializer}s to those that should be applied in addition
	 * to
	 * {@link EmbeddedServletContainerFactory#getEmbeddedServletContainer(ServletContextInitializer...)}
	 * parameters.
	 * @param initializers the initializers to add
	 * @see #setInitializers
	 */
	void addInitializers(ServletContextInitializer... initializers);

	/**
	 * Sets the SSL configuration that will be applied to the container's default
	 * connector.
	 * @param ssl the SSL configuration
	 */
	void setSsl(Ssl ssl);
<<<<<<< HEAD
=======

>>>>>>> 62a5ce52
}<|MERGE_RESOLUTION|>--- conflicted
+++ resolved
@@ -145,8 +145,5 @@
 	 * @param ssl the SSL configuration
 	 */
 	void setSsl(Ssl ssl);
-<<<<<<< HEAD
-=======
 
->>>>>>> 62a5ce52
 }