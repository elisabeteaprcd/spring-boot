/*
 * Copyright 2012-2023 the original author or authors.
 *
 * Licensed under the Apache License, Version 2.0 (the "License");
 * you may not use this file except in compliance with the License.
 * You may obtain a copy of the License at
 *
 *      https://www.apache.org/licenses/LICENSE-2.0
 *
 * Unless required by applicable law or agreed to in writing, software
 * distributed under the License is distributed on an "AS IS" BASIS,
 * WITHOUT WARRANTIES OR CONDITIONS OF ANY KIND, either express or implied.
 * See the License for the specific language governing permissions and
 * limitations under the License.
 */

package org.springframework.boot.context.properties;

import java.util.Collections;
import java.util.LinkedHashMap;
import java.util.Map;

import org.springframework.beans.factory.config.BeanDefinition;
import org.springframework.beans.factory.support.BeanDefinitionBuilder;
import org.springframework.beans.factory.support.BeanDefinitionRegistry;
import org.springframework.boot.context.properties.source.ConfigurationProperty;
import org.springframework.boot.context.properties.source.ConfigurationPropertyName;
import org.springframework.context.ApplicationContext;
import org.springframework.util.Assert;

/**
 * Bean to record and provide bound
 * {@link ConfigurationProperties @ConfigurationProperties}.
 *
 * @author Madhura Bhave
 * @since 2.3.0
 */
public class BoundConfigurationProperties {

	private final Map<ConfigurationPropertyName, ConfigurationProperty> properties = new LinkedHashMap<>();

	/**
	 * The bean name that this class is registered with.
	 */
	private static final String BEAN_NAME = BoundConfigurationProperties.class.getName();

	void add(ConfigurationProperty configurationProperty) {
		this.properties.put(configurationProperty.getName(), configurationProperty);
	}

	/**
	 * Get the configuration property bound to the given name.
	 * @param name the property name
	 * @return the bound property or {@code null}
	 */
	public ConfigurationProperty get(ConfigurationPropertyName name) {
		return this.properties.get(name);
	}

	/**
	 * Get all bound properties.
	 * @return a map of all bound properties
	 */
	public Map<ConfigurationPropertyName, ConfigurationProperty> getAll() {
		return Collections.unmodifiableMap(this.properties);
	}

	/**
	 * Return the {@link BoundConfigurationProperties} from the given
	 * {@link ApplicationContext} if it is available.
	 * @param context the context to search
	 * @return a {@link BoundConfigurationProperties} or {@code null}
	 */
	public static BoundConfigurationProperties get(ApplicationContext context) {
		if (!context.containsBeanDefinition(BEAN_NAME)) {
			return null;
		}
		return context.getBean(BEAN_NAME, BoundConfigurationProperties.class);
	}

	static void register(BeanDefinitionRegistry registry) {
		Assert.notNull(registry, "Registry must not be null");
		if (!registry.containsBeanDefinition(BEAN_NAME)) {
<<<<<<< HEAD
			BeanDefinition definition = BeanDefinitionBuilder.genericBeanDefinition(BoundConfigurationProperties.class)
					.getBeanDefinition();
=======
			BeanDefinition definition = BeanDefinitionBuilder
				.genericBeanDefinition(BoundConfigurationProperties.class, BoundConfigurationProperties::new)
				.getBeanDefinition();
>>>>>>> df5898a1
			definition.setRole(BeanDefinition.ROLE_INFRASTRUCTURE);
			registry.registerBeanDefinition(BEAN_NAME, definition);
		}
	}

}<|MERGE_RESOLUTION|>--- conflicted
+++ resolved
@@ -81,14 +81,8 @@
 	static void register(BeanDefinitionRegistry registry) {
 		Assert.notNull(registry, "Registry must not be null");
 		if (!registry.containsBeanDefinition(BEAN_NAME)) {
-<<<<<<< HEAD
 			BeanDefinition definition = BeanDefinitionBuilder.genericBeanDefinition(BoundConfigurationProperties.class)
-					.getBeanDefinition();
-=======
-			BeanDefinition definition = BeanDefinitionBuilder
-				.genericBeanDefinition(BoundConfigurationProperties.class, BoundConfigurationProperties::new)
 				.getBeanDefinition();
->>>>>>> df5898a1
 			definition.setRole(BeanDefinition.ROLE_INFRASTRUCTURE);
 			registry.registerBeanDefinition(BEAN_NAME, definition);
 		}
