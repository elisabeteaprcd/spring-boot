--- conflicted
+++ resolved
@@ -1,10 +1,6 @@
 [[getting-started.system-requirements]]
 == System Requirements
-<<<<<<< HEAD
-Spring Boot {spring-boot-version} requires https://www.java.com[Java 17].
-=======
-Spring Boot {spring-boot-version} requires https://www.java.com[Java 8] and is compatible up to and including Java 18.
->>>>>>> e8b7843f
+Spring Boot {spring-boot-version} requires https://www.java.com[Java 17] and is compatible up to and including Java 18.
 {spring-framework-docs}/[Spring Framework {spring-framework-version}] or above is also required.
 
 Explicit build support is provided for the following build tools:
