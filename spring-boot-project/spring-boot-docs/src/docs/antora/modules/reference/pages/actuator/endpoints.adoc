--- conflicted
+++ resolved
@@ -616,13 +616,6 @@
 | javadoc:org.springframework.boot.actuate.hazelcast.HazelcastHealthIndicator[]
 | Checks that a Hazelcast server is up.
 
-<<<<<<< HEAD
-=======
-| `influxdb`
-| javadoc:org.springframework.boot.actuate.influx.InfluxDbHealthIndicator[]
-| Checks that an InfluxDB server is up.
-
->>>>>>> 2199a313
 | `jms`
 | javadoc:org.springframework.boot.actuate.jms.JmsHealthIndicator[]
 | Checks that a JMS broker is up.
