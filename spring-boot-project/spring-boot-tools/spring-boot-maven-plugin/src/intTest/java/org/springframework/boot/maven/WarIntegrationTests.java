--- conflicted
+++ resolved
@@ -120,7 +120,6 @@
 	}
 
 	@TestTemplate
-<<<<<<< HEAD
 	void repackagedWarContainsTheLayersIndexByDefault(MavenBuild mavenBuild) {
 		mavenBuild.project("war-layered").execute((project) -> {
 			File repackaged = new File(project, "war/target/war-layered-0.0.1.BUILD-SNAPSHOT.war");
@@ -188,13 +187,15 @@
 								"WEB-INF/lib/jar-classifier-0.0.1-bravo.jar")
 						.doesNotContain("WEB-INF/lib/jar-classifier-0.0.1-alpha.jar");
 			}
-=======
+		});
+	}
+
+	@TestTemplate
 	void whenEntryIsExcludedItShouldNotBePresentInTheRepackagedWar(MavenBuild mavenBuild) {
 		mavenBuild.project("war-exclude-entry").execute((project) -> {
 			File war = new File(project, "target/war-exclude-entry-0.0.1.BUILD-SNAPSHOT.war");
 			assertThat(jar(war)).hasEntryWithNameStartingWith("WEB-INF/lib/spring-context")
 					.doesNotHaveEntryWithNameStartingWith("WEB-INF/lib/spring-core");
->>>>>>> b790c827
 		});
 	}
 
