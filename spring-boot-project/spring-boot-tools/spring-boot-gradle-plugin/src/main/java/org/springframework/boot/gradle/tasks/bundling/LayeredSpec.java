--- conflicted
+++ resolved
@@ -197,17 +197,8 @@
 			this.intoLayers.add(this.specFactory.apply(layer));
 		}
 
-<<<<<<< HEAD
-		public void intoLayer(String layer, Action<IntoLayerSpec> action) {
-			IntoLayerSpec spec = this.specFactory.apply(layer);
-=======
-		public void intoLayer(String layer, Closure<?> closure) {
-			intoLayer(layer, Closures.asAction(closure));
-		}
-
 		public void intoLayer(String layer, Action<S> action) {
 			S spec = this.specFactory.apply(layer);
->>>>>>> 751fc9fe
 			action.execute(spec);
 			this.intoLayers.add(spec);
 		}
