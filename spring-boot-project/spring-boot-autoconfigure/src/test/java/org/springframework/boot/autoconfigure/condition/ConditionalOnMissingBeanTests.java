/*
 * Copyright 2012-2019 the original author or authors.
 *
 * Licensed under the Apache License, Version 2.0 (the "License");
 * you may not use this file except in compliance with the License.
 * You may obtain a copy of the License at
 *
 *      https://www.apache.org/licenses/LICENSE-2.0
 *
 * Unless required by applicable law or agreed to in writing, software
 * distributed under the License is distributed on an "AS IS" BASIS,
 * WITHOUT WARRANTIES OR CONDITIONS OF ANY KIND, either express or implied.
 * See the License for the specific language governing permissions and
 * limitations under the License.
 */

package org.springframework.boot.autoconfigure.condition;

import java.lang.annotation.Documented;
import java.lang.annotation.ElementType;
import java.lang.annotation.Retention;
import java.lang.annotation.RetentionPolicy;
import java.lang.annotation.Target;
import java.util.Date;
import java.util.function.Consumer;

import org.junit.Test;

import org.springframework.beans.factory.FactoryBean;
import org.springframework.beans.factory.annotation.Value;
import org.springframework.beans.factory.support.BeanDefinitionBuilder;
import org.springframework.beans.factory.support.BeanDefinitionRegistry;
import org.springframework.boot.autoconfigure.condition.scan.ScannedFactoryBeanConfiguration;
import org.springframework.boot.autoconfigure.condition.scan.ScannedFactoryBeanWithBeanMethodArgumentsConfiguration;
import org.springframework.boot.autoconfigure.context.PropertyPlaceholderAutoConfiguration;
import org.springframework.boot.test.context.runner.ApplicationContextRunner;
import org.springframework.context.ConfigurableApplicationContext;
import org.springframework.context.annotation.Bean;
import org.springframework.context.annotation.ComponentScan;
import org.springframework.context.annotation.ComponentScan.Filter;
import org.springframework.context.annotation.Configuration;
import org.springframework.context.annotation.FilterType;
import org.springframework.context.annotation.Import;
import org.springframework.context.annotation.ImportBeanDefinitionRegistrar;
import org.springframework.context.annotation.ImportResource;
import org.springframework.core.type.AnnotationMetadata;
import org.springframework.scheduling.annotation.EnableScheduling;
import org.springframework.util.Assert;
import org.springframework.util.StringUtils;

import static org.assertj.core.api.Assertions.assertThat;

/**
 * Tests for {@link ConditionalOnMissingBean}.
 *
 * @author Dave Syer
 * @author Phillip Webb
 * @author Jakub Kubrynski
 * @author Andy Wilkinson
 */
@SuppressWarnings("resource")
public class ConditionalOnMissingBeanTests {

	private final ApplicationContextRunner contextRunner = new ApplicationContextRunner();

	@Test
	public void testNameOnMissingBeanCondition() {
		this.contextRunner.withUserConfiguration(FooConfiguration.class,
				OnBeanNameConfiguration.class).run((context) -> {
					assertThat(context).doesNotHaveBean("bar");
					assertThat(context.getBean("foo")).isEqualTo("foo");
				});
	}

	@Test
	public void testNameOnMissingBeanConditionReverseOrder() {
		this.contextRunner.withUserConfiguration(OnBeanNameConfiguration.class,
				FooConfiguration.class).run((context) -> {
					// Ideally this would be doesNotHaveBean, but the ordering is a
					// problem
					assertThat(context).hasBean("bar");
					assertThat(context.getBean("foo")).isEqualTo("foo");
				});
	}

	@Test
	public void testNameAndTypeOnMissingBeanCondition() {
<<<<<<< HEAD
		// Arguably this should be hasBean, but as things are implemented the conditions
		// specified in the different attributes of @ConditionalOnBean are combined with
		// logical OR (not AND) so if any of them match the condition is true.
		this.contextRunner
				.withUserConfiguration(FooConfiguration.class,
						OnBeanNameAndTypeConfiguration.class)
				.run((context) -> assertThat(context).doesNotHaveBean("bar"));
=======
		this.context.register(FooConfiguration.class, OnBeanNameAndTypeConfiguration.class);
		this.context.refresh();
		/*
		 * Arguably this should be true, but as things are implemented the conditions
		 * specified in the different attributes of @ConditionalOnBean are combined with
		 * logical OR (not AND) so if any of them match the condition is true.
		 */
		assertThat(this.context.containsBean("bar")).isFalse();
>>>>>>> c6c139d9
	}

	@Test
	public void hierarchyConsidered() {
		this.contextRunner.withUserConfiguration(FooConfiguration.class)
				.run((parent) -> new ApplicationContextRunner().withParent(parent)
						.withUserConfiguration(HierarchyConsidered.class)
						.run((context) -> assertThat(context.containsLocalBean("bar"))
								.isFalse()));
	}

	@Test
	public void hierarchyNotConsidered() {
		this.contextRunner.withUserConfiguration(FooConfiguration.class)
				.run((parent) -> new ApplicationContextRunner().withParent(parent)
						.withUserConfiguration(HierarchyNotConsidered.class)
						.run((context) -> assertThat(context.containsLocalBean("bar"))
								.isTrue()));
	}

	@Test
	public void impliedOnBeanMethod() {
		this.contextRunner
				.withUserConfiguration(ExampleBeanConfiguration.class,
						ImpliedOnBeanMethod.class)
				.run((context) -> assertThat(context).hasSingleBean(ExampleBean.class));
	}

	@Test
	public void testAnnotationOnMissingBeanCondition() {
		this.contextRunner.withUserConfiguration(FooConfiguration.class,
				OnAnnotationConfiguration.class).run((context) -> {
					assertThat(context).doesNotHaveBean("bar");
					assertThat(context.getBean("foo")).isEqualTo("foo");
				});
	}

	@Test
	public void testAnnotationOnMissingBeanConditionWithEagerFactoryBean() {
<<<<<<< HEAD
		// Rigorous test for SPR-11069
		this.contextRunner.withUserConfiguration(FooConfiguration.class,
				OnAnnotationConfiguration.class, FactoryBeanXmlConfiguration.class,
				PropertyPlaceholderAutoConfiguration.class).run((context) -> {
					assertThat(context).doesNotHaveBean("bar");
					assertThat(context).hasBean("example");
					assertThat(context.getBean("foo")).isEqualTo("foo");
				});
=======
		this.context.register(FooConfiguration.class, OnAnnotationConfiguration.class,
				FactoryBeanXmlConfiguration.class, PropertyPlaceholderAutoConfiguration.class);
		this.context.refresh();
		assertThat(this.context.containsBean("bar")).isFalse();
		assertThat(this.context.containsBean("example")).isTrue();
		assertThat(this.context.getBean("foo")).isEqualTo("foo");
>>>>>>> c6c139d9
	}

	@Test
	public void testOnMissingBeanConditionWithFactoryBean() {
<<<<<<< HEAD
		this.contextRunner
				.withUserConfiguration(FactoryBeanConfiguration.class,
						ConditionalOnFactoryBean.class,
						PropertyPlaceholderAutoConfiguration.class)
				.run((context) -> assertThat(
						context.getBean(ExampleBean.class).toString())
								.isEqualTo("fromFactory"));
=======
		this.context.register(FactoryBeanConfiguration.class, ConditionalOnFactoryBean.class,
				PropertyPlaceholderAutoConfiguration.class);
		this.context.refresh();
		assertThat(this.context.getBean(ExampleBean.class).toString()).isEqualTo("fromFactory");
>>>>>>> c6c139d9
	}

	@Test
	public void testOnMissingBeanConditionWithComponentScannedFactoryBean() {
<<<<<<< HEAD
		this.contextRunner
				.withUserConfiguration(
						ComponentScannedFactoryBeanBeanMethodConfiguration.class,
						ConditionalOnFactoryBean.class,
						PropertyPlaceholderAutoConfiguration.class)
				.run((context) -> assertThat(
						context.getBean(ExampleBean.class).toString())
								.isEqualTo("fromFactory"));
=======
		this.context.register(ComponentScannedFactoryBeanBeanMethodConfiguration.class, ConditionalOnFactoryBean.class,
				PropertyPlaceholderAutoConfiguration.class);
		this.context.refresh();
		assertThat(this.context.getBean(ExampleBean.class).toString()).isEqualTo("fromFactory");
>>>>>>> c6c139d9
	}

	@Test
	public void testOnMissingBeanConditionWithComponentScannedFactoryBeanWithBeanMethodArguments() {
<<<<<<< HEAD
		this.contextRunner.withUserConfiguration(
				ComponentScannedFactoryBeanBeanMethodWithArgumentsConfiguration.class,
				ConditionalOnFactoryBean.class,
				PropertyPlaceholderAutoConfiguration.class)
				.run((context) -> assertThat(
						context.getBean(ExampleBean.class).toString())
								.isEqualTo("fromFactory"));
=======
		this.context.register(ComponentScannedFactoryBeanBeanMethodWithArgumentsConfiguration.class,
				ConditionalOnFactoryBean.class, PropertyPlaceholderAutoConfiguration.class);
		this.context.refresh();
		assertThat(this.context.getBean(ExampleBean.class).toString()).isEqualTo("fromFactory");
>>>>>>> c6c139d9
	}

	@Test
	public void testOnMissingBeanConditionWithFactoryBeanWithBeanMethodArguments() {
<<<<<<< HEAD
		this.contextRunner
				.withUserConfiguration(
						FactoryBeanWithBeanMethodArgumentsConfiguration.class,
						ConditionalOnFactoryBean.class,
						PropertyPlaceholderAutoConfiguration.class)
				.withPropertyValues("theValue=foo")
				.run((context) -> assertThat(
						context.getBean(ExampleBean.class).toString())
								.isEqualTo("fromFactory"));
=======
		this.context.register(FactoryBeanWithBeanMethodArgumentsConfiguration.class, ConditionalOnFactoryBean.class,
				PropertyPlaceholderAutoConfiguration.class);
		TestPropertyValues.of("theValue:foo").applyTo(this.context);
		this.context.refresh();
		assertThat(this.context.getBean(ExampleBean.class).toString()).isEqualTo("fromFactory");
>>>>>>> c6c139d9
	}

	@Test
	public void testOnMissingBeanConditionWithConcreteFactoryBean() {
<<<<<<< HEAD
		this.contextRunner
				.withUserConfiguration(ConcreteFactoryBeanConfiguration.class,
						ConditionalOnFactoryBean.class,
						PropertyPlaceholderAutoConfiguration.class)
				.run((context) -> assertThat(
						context.getBean(ExampleBean.class).toString())
								.isEqualTo("fromFactory"));
=======
		this.context.register(ConcreteFactoryBeanConfiguration.class, ConditionalOnFactoryBean.class,
				PropertyPlaceholderAutoConfiguration.class);
		this.context.refresh();
		assertThat(this.context.getBean(ExampleBean.class).toString()).isEqualTo("fromFactory");
>>>>>>> c6c139d9
	}

	@Test
	public void testOnMissingBeanConditionWithUnhelpfulFactoryBean() {
<<<<<<< HEAD
=======
		this.context.register(UnhelpfulFactoryBeanConfiguration.class, ConditionalOnFactoryBean.class,
				PropertyPlaceholderAutoConfiguration.class);
		this.context.refresh();
>>>>>>> c6c139d9
		// We could not tell that the FactoryBean would ultimately create an ExampleBean
		this.contextRunner
				.withUserConfiguration(UnhelpfulFactoryBeanConfiguration.class,
						ConditionalOnFactoryBean.class,
						PropertyPlaceholderAutoConfiguration.class)
				.run((context) -> assertThat(context).getBeans(ExampleBean.class)
						.hasSize(2));
	}

	@Test
	public void testOnMissingBeanConditionWithRegisteredFactoryBean() {
<<<<<<< HEAD
		this.contextRunner
				.withUserConfiguration(RegisteredFactoryBeanConfiguration.class,
						ConditionalOnFactoryBean.class,
						PropertyPlaceholderAutoConfiguration.class)
				.run((context) -> assertThat(
						context.getBean(ExampleBean.class).toString())
								.isEqualTo("fromFactory"));
=======
		this.context.register(RegisteredFactoryBeanConfiguration.class, ConditionalOnFactoryBean.class,
				PropertyPlaceholderAutoConfiguration.class);
		this.context.refresh();
		assertThat(this.context.getBean(ExampleBean.class).toString()).isEqualTo("fromFactory");
>>>>>>> c6c139d9
	}

	@Test
	public void testOnMissingBeanConditionWithNonspecificFactoryBeanWithClassAttribute() {
<<<<<<< HEAD
		this.contextRunner
				.withUserConfiguration(
						NonspecificFactoryBeanClassAttributeConfiguration.class,
						ConditionalOnFactoryBean.class,
						PropertyPlaceholderAutoConfiguration.class)
				.run((context) -> assertThat(
						context.getBean(ExampleBean.class).toString())
								.isEqualTo("fromFactory"));
=======
		this.context.register(NonspecificFactoryBeanClassAttributeConfiguration.class, ConditionalOnFactoryBean.class,
				PropertyPlaceholderAutoConfiguration.class);
		this.context.refresh();
		assertThat(this.context.getBean(ExampleBean.class).toString()).isEqualTo("fromFactory");
>>>>>>> c6c139d9
	}

	@Test
	public void testOnMissingBeanConditionWithNonspecificFactoryBeanWithStringAttribute() {
<<<<<<< HEAD
		this.contextRunner
				.withUserConfiguration(
						NonspecificFactoryBeanStringAttributeConfiguration.class,
						ConditionalOnFactoryBean.class,
						PropertyPlaceholderAutoConfiguration.class)
				.run((context) -> assertThat(
						context.getBean(ExampleBean.class).toString())
								.isEqualTo("fromFactory"));
=======
		this.context.register(NonspecificFactoryBeanStringAttributeConfiguration.class, ConditionalOnFactoryBean.class,
				PropertyPlaceholderAutoConfiguration.class);
		this.context.refresh();
		assertThat(this.context.getBean(ExampleBean.class).toString()).isEqualTo("fromFactory");
>>>>>>> c6c139d9
	}

	@Test
	public void testOnMissingBeanConditionWithFactoryBeanInXml() {
<<<<<<< HEAD
		this.contextRunner
				.withUserConfiguration(FactoryBeanXmlConfiguration.class,
						ConditionalOnFactoryBean.class,
						PropertyPlaceholderAutoConfiguration.class)
				.run((context) -> assertThat(
						context.getBean(ExampleBean.class).toString())
								.isEqualTo("fromFactory"));
=======
		this.context.register(FactoryBeanXmlConfiguration.class, ConditionalOnFactoryBean.class,
				PropertyPlaceholderAutoConfiguration.class);
		this.context.refresh();
		assertThat(this.context.getBean(ExampleBean.class).toString()).isEqualTo("fromFactory");
>>>>>>> c6c139d9
	}

	@Test
	public void testOnMissingBeanConditionWithIgnoredSubclass() {
<<<<<<< HEAD
		this.contextRunner.withUserConfiguration(CustomExampleBeanConfiguration.class,
				ConditionalOnIgnoredSubclass.class,
				PropertyPlaceholderAutoConfiguration.class).run((context) -> {
					assertThat(context).getBeans(ExampleBean.class).hasSize(2);
					assertThat(context).getBeans(CustomExampleBean.class).hasSize(1);
				});
=======
		this.context.register(CustomExampleBeanConfiguration.class, ConditionalOnIgnoredSubclass.class,
				PropertyPlaceholderAutoConfiguration.class);
		this.context.refresh();
		assertThat(this.context.getBeansOfType(ExampleBean.class)).hasSize(2);
		assertThat(this.context.getBeansOfType(CustomExampleBean.class)).hasSize(1);
>>>>>>> c6c139d9
	}

	@Test
	public void testOnMissingBeanConditionWithIgnoredSubclassByName() {
<<<<<<< HEAD
		this.contextRunner.withUserConfiguration(CustomExampleBeanConfiguration.class,
				ConditionalOnIgnoredSubclassByName.class,
				PropertyPlaceholderAutoConfiguration.class).run((context) -> {
					assertThat(context).getBeans(ExampleBean.class).hasSize(2);
					assertThat(context).getBeans(CustomExampleBean.class).hasSize(1);
				});
=======
		this.context.register(CustomExampleBeanConfiguration.class, ConditionalOnIgnoredSubclassByName.class,
				PropertyPlaceholderAutoConfiguration.class);
		this.context.refresh();
		assertThat(this.context.getBeansOfType(ExampleBean.class)).hasSize(2);
		assertThat(this.context.getBeansOfType(CustomExampleBean.class)).hasSize(1);
>>>>>>> c6c139d9
	}

	@Test
	public void grandparentIsConsideredWhenUsingAncestorsStrategy() {
<<<<<<< HEAD
		this.contextRunner.withUserConfiguration(ExampleBeanConfiguration.class)
				.run((grandparent) -> new ApplicationContextRunner()
						.withParent(grandparent)
						.run((parent) -> new ApplicationContextRunner().withParent(parent)
								.withUserConfiguration(ExampleBeanConfiguration.class,
										OnBeanInAncestorsConfiguration.class)
								.run((context) -> assertThat(context)
										.getBeans(ExampleBean.class).hasSize(1))));
=======
		this.context.register(ExampleBeanConfiguration.class);
		this.context.refresh();
		AnnotationConfigApplicationContext parent = new AnnotationConfigApplicationContext();
		parent.setParent(this.context);
		parent.refresh();
		AnnotationConfigApplicationContext child = new AnnotationConfigApplicationContext();
		child.setParent(parent);
		child.register(ExampleBeanConfiguration.class, OnBeanInAncestorsConfiguration.class);
		child.refresh();
		assertThat(child.getBeansOfType(ExampleBean.class)).hasSize(1);
		child.close();
		parent.close();
>>>>>>> c6c139d9
	}

	@Test
	public void currentContextIsIgnoredWhenUsingAncestorsStrategy() {
<<<<<<< HEAD
		this.contextRunner
				.run((parent) -> new ApplicationContextRunner().withParent(parent)
						.withUserConfiguration(ExampleBeanConfiguration.class,
								OnBeanInAncestorsConfiguration.class)
						.run((context) -> assertThat(context).getBeans(ExampleBean.class)
								.hasSize(2)));
=======
		this.context.refresh();
		AnnotationConfigApplicationContext child = new AnnotationConfigApplicationContext();
		child.register(ExampleBeanConfiguration.class, OnBeanInAncestorsConfiguration.class);
		child.setParent(this.context);
		child.refresh();
		assertThat(child.getBeansOfType(ExampleBean.class)).hasSize(2);
>>>>>>> c6c139d9
	}

	@Test
	public void beanProducedByFactoryBeanIsConsideredWhenMatchingOnAnnotation() {
<<<<<<< HEAD
		this.contextRunner.withUserConfiguration(ConcreteFactoryBeanConfiguration.class,
				OnAnnotationWithFactoryBeanConfiguration.class).run((context) -> {
					assertThat(context).doesNotHaveBean("bar");
					assertThat(context).hasSingleBean(ExampleBean.class);
				});
	}

	@Test
	public void parameterizedContainerWhenValueIsOfMissingBeanMatches() {
		this.contextRunner
				.withUserConfiguration(ParameterizedWithoutCustomConfig.class,
						ParameterizedConditionWithValueConfig.class)
				.run((context) -> assertThat(context).satisfies(exampleBeanRequirement(
						"otherExampleBean", "conditionalCustomExampleBean")));
	}

	@Test
	public void parameterizedContainerWhenValueIsOfExistingBeanDoesNotMatch() {
		this.contextRunner
				.withUserConfiguration(ParameterizedWithCustomConfig.class,
						ParameterizedConditionWithValueConfig.class)
				.run((context) -> assertThat(context)
						.satisfies(exampleBeanRequirement("customExampleBean")));
	}

	@Test
	public void parameterizedContainerWhenValueIsOfMissingBeanRegistrationMatches() {
		this.contextRunner
				.withUserConfiguration(ParameterizedWithoutCustomContainerConfig.class,
						ParameterizedConditionWithValueConfig.class)
				.run((context) -> assertThat(context).satisfies(exampleBeanRequirement(
						"otherExampleBean", "conditionalCustomExampleBean")));
	}

	@Test
	public void parameterizedContainerWhenValueIsOfExistingBeanRegistrationDoesNotMatch() {
		this.contextRunner
				.withUserConfiguration(ParameterizedWithCustomContainerConfig.class,
						ParameterizedConditionWithValueConfig.class)
				.run((context) -> assertThat(context)
						.satisfies(exampleBeanRequirement("customExampleBean")));
	}

	@Test
	public void parameterizedContainerWhenReturnTypeIsOfExistingBeanDoesNotMatch() {
		this.contextRunner
				.withUserConfiguration(ParameterizedWithCustomConfig.class,
						ParameterizedConditionWithReturnTypeConfig.class)
				.run((context) -> assertThat(context)
						.satisfies(exampleBeanRequirement("customExampleBean")));
	}

	@Test
	public void parameterizedContainerWhenReturnTypeIsOfExistingBeanRegistrationDoesNotMatch() {
		this.contextRunner
				.withUserConfiguration(ParameterizedWithCustomContainerConfig.class,
						ParameterizedConditionWithReturnTypeConfig.class)
				.run((context) -> assertThat(context)
						.satisfies(exampleBeanRequirement("customExampleBean")));
	}

	@Test
	public void parameterizedContainerWhenReturnRegistrationTypeIsOfExistingBeanDoesNotMatch() {
		this.contextRunner
				.withUserConfiguration(ParameterizedWithCustomConfig.class,
						ParameterizedConditionWithReturnRegistrationTypeConfig.class)
				.run((context) -> assertThat(context)
						.satisfies(exampleBeanRequirement("customExampleBean")));
	}

	@Test
	public void parameterizedContainerWhenReturnRegistrationTypeIsOfExistingBeanRegistrationDoesNotMatch() {
		this.contextRunner
				.withUserConfiguration(ParameterizedWithCustomContainerConfig.class,
						ParameterizedConditionWithReturnRegistrationTypeConfig.class)
				.run((context) -> assertThat(context)
						.satisfies(exampleBeanRequirement("customExampleBean")));
	}

	private Consumer<ConfigurableApplicationContext> exampleBeanRequirement(
			String... names) {
		return (context) -> {
			String[] beans = context.getBeanNamesForType(ExampleBean.class);
			String[] containers = context
					.getBeanNamesForType(TestParameterizedContainer.class);
			assertThat(StringUtils.concatenateStringArrays(beans, containers))
					.containsOnly(names);
		};
=======
		this.context.register(ConcreteFactoryBeanConfiguration.class, OnAnnotationWithFactoryBeanConfiguration.class);
		this.context.refresh();
		assertThat(this.context.containsBean("bar")).isFalse();
		assertThat(this.context.getBeansOfType(ExampleBean.class)).hasSize(1);
>>>>>>> c6c139d9
	}

	@Configuration
	protected static class OnBeanInAncestorsConfiguration {

		@Bean
		@ConditionalOnMissingBean(search = SearchStrategy.ANCESTORS)
		public ExampleBean exampleBean2() {
			return new ExampleBean("test");
		}

	}

	@Configuration
	@ConditionalOnMissingBean(name = "foo")
	protected static class OnBeanNameConfiguration {

		@Bean
		public String bar() {
			return "bar";
		}

	}

	@Configuration
	@ConditionalOnMissingBean(name = "foo", value = Date.class)
	@ConditionalOnBean(name = "foo", value = Date.class)
	protected static class OnBeanNameAndTypeConfiguration {

		@Bean
		public String bar() {
			return "bar";
		}

	}

	@Configuration
	protected static class FactoryBeanConfiguration {

		@Bean
		public FactoryBean<ExampleBean> exampleBeanFactoryBean() {
			return new ExampleFactoryBean("foo");
		}

	}

	@Configuration
	@ComponentScan(basePackages = "org.springframework.boot.autoconfigure.condition.scan",
			includeFilters = @Filter(type = FilterType.ASSIGNABLE_TYPE,
					classes = ScannedFactoryBeanConfiguration.class))
	protected static class ComponentScannedFactoryBeanBeanMethodConfiguration {

	}

	@Configuration
	@ComponentScan(basePackages = "org.springframework.boot.autoconfigure.condition.scan",
			includeFilters = @Filter(type = FilterType.ASSIGNABLE_TYPE,
					classes = ScannedFactoryBeanWithBeanMethodArgumentsConfiguration.class))
	protected static class ComponentScannedFactoryBeanBeanMethodWithArgumentsConfiguration {

	}

	@Configuration
	protected static class FactoryBeanWithBeanMethodArgumentsConfiguration {

		@Bean
		public FactoryBean<ExampleBean> exampleBeanFactoryBean(@Value("${theValue}") String value) {
			return new ExampleFactoryBean(value);
		}

	}

	@Configuration
	protected static class ConcreteFactoryBeanConfiguration {

		@Bean
		public ExampleFactoryBean exampleBeanFactoryBean() {
			return new ExampleFactoryBean("foo");
		}

	}

	@Configuration
	protected static class UnhelpfulFactoryBeanConfiguration {

		@Bean
		@SuppressWarnings("rawtypes")
		public FactoryBean exampleBeanFactoryBean() {
			return new ExampleFactoryBean("foo");
		}

	}

	@Configuration
	@Import(NonspecificFactoryBeanClassAttributeRegistrar.class)
	protected static class NonspecificFactoryBeanClassAttributeConfiguration {

	}

	protected static class NonspecificFactoryBeanClassAttributeRegistrar implements ImportBeanDefinitionRegistrar {

		@Override
		public void registerBeanDefinitions(AnnotationMetadata meta, BeanDefinitionRegistry registry) {
			BeanDefinitionBuilder builder = BeanDefinitionBuilder.genericBeanDefinition(NonspecificFactoryBean.class);
			builder.addConstructorArgValue("foo");
			builder.getBeanDefinition().setAttribute(OnBeanCondition.FACTORY_BEAN_OBJECT_TYPE, ExampleBean.class);
			registry.registerBeanDefinition("exampleBeanFactoryBean", builder.getBeanDefinition());
		}

	}

	@Configuration
	@Import(NonspecificFactoryBeanClassAttributeRegistrar.class)
	protected static class NonspecificFactoryBeanStringAttributeConfiguration {

	}

	protected static class NonspecificFactoryBeanStringAttributeRegistrar implements ImportBeanDefinitionRegistrar {

		@Override
		public void registerBeanDefinitions(AnnotationMetadata meta, BeanDefinitionRegistry registry) {
			BeanDefinitionBuilder builder = BeanDefinitionBuilder.genericBeanDefinition(NonspecificFactoryBean.class);
			builder.addConstructorArgValue("foo");
			builder.getBeanDefinition().setAttribute(OnBeanCondition.FACTORY_BEAN_OBJECT_TYPE,
					ExampleBean.class.getName());
			registry.registerBeanDefinition("exampleBeanFactoryBean", builder.getBeanDefinition());
		}

	}

	@Configuration
	@Import(FactoryBeanRegistrar.class)
	protected static class RegisteredFactoryBeanConfiguration {

	}

	protected static class FactoryBeanRegistrar implements ImportBeanDefinitionRegistrar {

		@Override
		public void registerBeanDefinitions(AnnotationMetadata meta, BeanDefinitionRegistry registry) {
			BeanDefinitionBuilder builder = BeanDefinitionBuilder.genericBeanDefinition(ExampleFactoryBean.class);
			builder.addConstructorArgValue("foo");
			registry.registerBeanDefinition("exampleBeanFactoryBean", builder.getBeanDefinition());
		}

	}

	@Configuration
	@ImportResource("org/springframework/boot/autoconfigure/condition/factorybean.xml")
	protected static class FactoryBeanXmlConfiguration {

	}

	@Configuration
	protected static class ConditionalOnFactoryBean {

		@Bean
		@ConditionalOnMissingBean(ExampleBean.class)
		public ExampleBean createExampleBean() {
			return new ExampleBean("direct");
		}

	}

	@Configuration
	protected static class ConditionalOnIgnoredSubclass {

		@Bean
		@ConditionalOnMissingBean(value = ExampleBean.class, ignored = CustomExampleBean.class)
		public ExampleBean exampleBean() {
			return new ExampleBean("test");
		}

	}

	@Configuration
	protected static class ConditionalOnIgnoredSubclassByName {

		@Bean
		@ConditionalOnMissingBean(value = ExampleBean.class,
				ignoredType = "org.springframework.boot.autoconfigure.condition.ConditionalOnMissingBeanTests.CustomExampleBean")
		public ExampleBean exampleBean() {
			return new ExampleBean("test");
		}

	}

	@Configuration
	protected static class CustomExampleBeanConfiguration {

		@Bean
		public CustomExampleBean customExampleBean() {
			return new CustomExampleBean();
		}

	}

	@Configuration
	@ConditionalOnMissingBean(annotation = EnableScheduling.class)
	protected static class OnAnnotationConfiguration {

		@Bean
		public String bar() {
			return "bar";
		}

	}

	@Configuration
	@ConditionalOnMissingBean(annotation = TestAnnotation.class)
	protected static class OnAnnotationWithFactoryBeanConfiguration {

		@Bean
		public String bar() {
			return "bar";
		}

	}

	@Configuration
	@EnableScheduling
	protected static class FooConfiguration {

		@Bean
		public String foo() {
			return "foo";
		}

	}

	@Configuration
	@ConditionalOnMissingBean(name = "foo")
	protected static class HierarchyConsidered {

		@Bean
		public String bar() {
			return "bar";
		}

	}

	@Configuration
	@ConditionalOnMissingBean(name = "foo", search = SearchStrategy.CURRENT)
	protected static class HierarchyNotConsidered {

		@Bean
		public String bar() {
			return "bar";
		}

	}

	@Configuration
	protected static class ExampleBeanConfiguration {

		@Bean
		public ExampleBean exampleBean() {
			return new ExampleBean("test");
		}

	}

	@Configuration
	protected static class ImpliedOnBeanMethod {

		@Bean
		@ConditionalOnMissingBean
		public ExampleBean exampleBean2() {
			return new ExampleBean("test");
		}

	}

	public static class ExampleFactoryBean implements FactoryBean<ExampleBean> {

		public ExampleFactoryBean(String value) {
			Assert.state(!value.contains("$"), "value should not contain '$'");
		}

		@Override
		public ExampleBean getObject() {
			return new ExampleBean("fromFactory");
		}

		@Override
		public Class<?> getObjectType() {
			return ExampleBean.class;
		}

		@Override
		public boolean isSingleton() {
			return false;
		}

	}

	public static class NonspecificFactoryBean implements FactoryBean<Object> {

		public NonspecificFactoryBean(String value) {
			Assert.state(!value.contains("$"), "value should not contain '$'");
		}

		@Override
		public ExampleBean getObject() {
			return new ExampleBean("fromFactory");
		}

		@Override
		public Class<?> getObjectType() {
			return ExampleBean.class;
		}

		@Override
		public boolean isSingleton() {
			return false;
		}

	}

	@Configuration
	static class ParameterizedWithCustomConfig {

		@Bean
		public CustomExampleBean customExampleBean() {
			return new CustomExampleBean();
		}

	}

	@Configuration
	static class ParameterizedWithoutCustomConfig {

		@Bean
		public OtherExampleBean otherExampleBean() {
			return new OtherExampleBean();
		}

	}

	@Configuration
	static class ParameterizedWithoutCustomContainerConfig {

		@Bean
		public TestParameterizedContainer<OtherExampleBean> otherExampleBean() {
			return new TestParameterizedContainer<OtherExampleBean>();
		}

	}

	@Configuration
	static class ParameterizedWithCustomContainerConfig {

		@Bean
		public TestParameterizedContainer<CustomExampleBean> customExampleBean() {
			return new TestParameterizedContainer<CustomExampleBean>();
		}

	}

	@Configuration
	static class ParameterizedConditionWithValueConfig {

		@Bean
		@ConditionalOnMissingBean(value = CustomExampleBean.class,
				parameterizedContainer = TestParameterizedContainer.class)
		public CustomExampleBean conditionalCustomExampleBean() {
			return new CustomExampleBean();
		}

	}

	@Configuration
	static class ParameterizedConditionWithReturnTypeConfig {

		@Bean
		@ConditionalOnMissingBean(
				parameterizedContainer = TestParameterizedContainer.class)
		public CustomExampleBean conditionalCustomExampleBean() {
			return new CustomExampleBean();
		}

	}

	@Configuration
	static class ParameterizedConditionWithReturnRegistrationTypeConfig {

		@Bean
		@ConditionalOnMissingBean(
				parameterizedContainer = TestParameterizedContainer.class)
		public TestParameterizedContainer<CustomExampleBean> conditionalCustomExampleBean() {
			return new TestParameterizedContainer<CustomExampleBean>();
		}

	}

	@TestAnnotation
	public static class ExampleBean {

		private String value;

		public ExampleBean(String value) {
			this.value = value;
		}

		@Override
		public String toString() {
			return this.value;
		}

	}

	public static class CustomExampleBean extends ExampleBean {

		public CustomExampleBean() {
			super("custom subclass");
		}

	}

	public static class OtherExampleBean extends ExampleBean {

		public OtherExampleBean() {
			super("other subclass");
		}

	}

	@Target(ElementType.TYPE)
	@Retention(RetentionPolicy.RUNTIME)
	@Documented
	public @interface TestAnnotation {

	}

}<|MERGE_RESOLUTION|>--- conflicted
+++ resolved
@@ -65,8 +65,8 @@
 
 	@Test
 	public void testNameOnMissingBeanCondition() {
-		this.contextRunner.withUserConfiguration(FooConfiguration.class,
-				OnBeanNameConfiguration.class).run((context) -> {
+		this.contextRunner.withUserConfiguration(FooConfiguration.class, OnBeanNameConfiguration.class)
+				.run((context) -> {
 					assertThat(context).doesNotHaveBean("bar");
 					assertThat(context.getBean("foo")).isEqualTo("foo");
 				});
@@ -74,8 +74,8 @@
 
 	@Test
 	public void testNameOnMissingBeanConditionReverseOrder() {
-		this.contextRunner.withUserConfiguration(OnBeanNameConfiguration.class,
-				FooConfiguration.class).run((context) -> {
+		this.contextRunner.withUserConfiguration(OnBeanNameConfiguration.class, FooConfiguration.class)
+				.run((context) -> {
 					// Ideally this would be doesNotHaveBean, but the ordering is a
 					// problem
 					assertThat(context).hasBean("bar");
@@ -85,24 +85,11 @@
 
 	@Test
 	public void testNameAndTypeOnMissingBeanCondition() {
-<<<<<<< HEAD
 		// Arguably this should be hasBean, but as things are implemented the conditions
 		// specified in the different attributes of @ConditionalOnBean are combined with
 		// logical OR (not AND) so if any of them match the condition is true.
-		this.contextRunner
-				.withUserConfiguration(FooConfiguration.class,
-						OnBeanNameAndTypeConfiguration.class)
+		this.contextRunner.withUserConfiguration(FooConfiguration.class, OnBeanNameAndTypeConfiguration.class)
 				.run((context) -> assertThat(context).doesNotHaveBean("bar"));
-=======
-		this.context.register(FooConfiguration.class, OnBeanNameAndTypeConfiguration.class);
-		this.context.refresh();
-		/*
-		 * Arguably this should be true, but as things are implemented the conditions
-		 * specified in the different attributes of @ConditionalOnBean are combined with
-		 * logical OR (not AND) so if any of them match the condition is true.
-		 */
-		assertThat(this.context.containsBean("bar")).isFalse();
->>>>>>> c6c139d9
 	}
 
 	@Test
@@ -110,8 +97,7 @@
 		this.contextRunner.withUserConfiguration(FooConfiguration.class)
 				.run((parent) -> new ApplicationContextRunner().withParent(parent)
 						.withUserConfiguration(HierarchyConsidered.class)
-						.run((context) -> assertThat(context.containsLocalBean("bar"))
-								.isFalse()));
+						.run((context) -> assertThat(context.containsLocalBean("bar")).isFalse()));
 	}
 
 	@Test
@@ -119,22 +105,19 @@
 		this.contextRunner.withUserConfiguration(FooConfiguration.class)
 				.run((parent) -> new ApplicationContextRunner().withParent(parent)
 						.withUserConfiguration(HierarchyNotConsidered.class)
-						.run((context) -> assertThat(context.containsLocalBean("bar"))
-								.isTrue()));
+						.run((context) -> assertThat(context.containsLocalBean("bar")).isTrue()));
 	}
 
 	@Test
 	public void impliedOnBeanMethod() {
-		this.contextRunner
-				.withUserConfiguration(ExampleBeanConfiguration.class,
-						ImpliedOnBeanMethod.class)
+		this.contextRunner.withUserConfiguration(ExampleBeanConfiguration.class, ImpliedOnBeanMethod.class)
 				.run((context) -> assertThat(context).hasSingleBean(ExampleBean.class));
 	}
 
 	@Test
 	public void testAnnotationOnMissingBeanCondition() {
-		this.contextRunner.withUserConfiguration(FooConfiguration.class,
-				OnAnnotationConfiguration.class).run((context) -> {
+		this.contextRunner.withUserConfiguration(FooConfiguration.class, OnAnnotationConfiguration.class)
+				.run((context) -> {
 					assertThat(context).doesNotHaveBean("bar");
 					assertThat(context.getBean("foo")).isEqualTo("foo");
 				});
@@ -142,295 +125,136 @@
 
 	@Test
 	public void testAnnotationOnMissingBeanConditionWithEagerFactoryBean() {
-<<<<<<< HEAD
 		// Rigorous test for SPR-11069
-		this.contextRunner.withUserConfiguration(FooConfiguration.class,
-				OnAnnotationConfiguration.class, FactoryBeanXmlConfiguration.class,
-				PropertyPlaceholderAutoConfiguration.class).run((context) -> {
+		this.contextRunner
+				.withUserConfiguration(FooConfiguration.class, OnAnnotationConfiguration.class,
+						FactoryBeanXmlConfiguration.class, PropertyPlaceholderAutoConfiguration.class)
+				.run((context) -> {
 					assertThat(context).doesNotHaveBean("bar");
 					assertThat(context).hasBean("example");
 					assertThat(context.getBean("foo")).isEqualTo("foo");
 				});
-=======
-		this.context.register(FooConfiguration.class, OnAnnotationConfiguration.class,
-				FactoryBeanXmlConfiguration.class, PropertyPlaceholderAutoConfiguration.class);
-		this.context.refresh();
-		assertThat(this.context.containsBean("bar")).isFalse();
-		assertThat(this.context.containsBean("example")).isTrue();
-		assertThat(this.context.getBean("foo")).isEqualTo("foo");
->>>>>>> c6c139d9
 	}
 
 	@Test
 	public void testOnMissingBeanConditionWithFactoryBean() {
-<<<<<<< HEAD
-		this.contextRunner
-				.withUserConfiguration(FactoryBeanConfiguration.class,
-						ConditionalOnFactoryBean.class,
+		this.contextRunner
+				.withUserConfiguration(FactoryBeanConfiguration.class, ConditionalOnFactoryBean.class,
 						PropertyPlaceholderAutoConfiguration.class)
-				.run((context) -> assertThat(
-						context.getBean(ExampleBean.class).toString())
-								.isEqualTo("fromFactory"));
-=======
-		this.context.register(FactoryBeanConfiguration.class, ConditionalOnFactoryBean.class,
-				PropertyPlaceholderAutoConfiguration.class);
-		this.context.refresh();
-		assertThat(this.context.getBean(ExampleBean.class).toString()).isEqualTo("fromFactory");
->>>>>>> c6c139d9
+				.run((context) -> assertThat(context.getBean(ExampleBean.class).toString()).isEqualTo("fromFactory"));
 	}
 
 	@Test
 	public void testOnMissingBeanConditionWithComponentScannedFactoryBean() {
-<<<<<<< HEAD
-		this.contextRunner
-				.withUserConfiguration(
-						ComponentScannedFactoryBeanBeanMethodConfiguration.class,
-						ConditionalOnFactoryBean.class,
+		this.contextRunner
+				.withUserConfiguration(ComponentScannedFactoryBeanBeanMethodConfiguration.class,
+						ConditionalOnFactoryBean.class, PropertyPlaceholderAutoConfiguration.class)
+				.run((context) -> assertThat(context.getBean(ExampleBean.class).toString()).isEqualTo("fromFactory"));
+	}
+
+	@Test
+	public void testOnMissingBeanConditionWithComponentScannedFactoryBeanWithBeanMethodArguments() {
+		this.contextRunner
+				.withUserConfiguration(ComponentScannedFactoryBeanBeanMethodWithArgumentsConfiguration.class,
+						ConditionalOnFactoryBean.class, PropertyPlaceholderAutoConfiguration.class)
+				.run((context) -> assertThat(context.getBean(ExampleBean.class).toString()).isEqualTo("fromFactory"));
+	}
+
+	@Test
+	public void testOnMissingBeanConditionWithFactoryBeanWithBeanMethodArguments() {
+		this.contextRunner
+				.withUserConfiguration(FactoryBeanWithBeanMethodArgumentsConfiguration.class,
+						ConditionalOnFactoryBean.class, PropertyPlaceholderAutoConfiguration.class)
+				.withPropertyValues("theValue=foo")
+				.run((context) -> assertThat(context.getBean(ExampleBean.class).toString()).isEqualTo("fromFactory"));
+	}
+
+	@Test
+	public void testOnMissingBeanConditionWithConcreteFactoryBean() {
+		this.contextRunner
+				.withUserConfiguration(ConcreteFactoryBeanConfiguration.class, ConditionalOnFactoryBean.class,
 						PropertyPlaceholderAutoConfiguration.class)
-				.run((context) -> assertThat(
-						context.getBean(ExampleBean.class).toString())
-								.isEqualTo("fromFactory"));
-=======
-		this.context.register(ComponentScannedFactoryBeanBeanMethodConfiguration.class, ConditionalOnFactoryBean.class,
-				PropertyPlaceholderAutoConfiguration.class);
-		this.context.refresh();
-		assertThat(this.context.getBean(ExampleBean.class).toString()).isEqualTo("fromFactory");
->>>>>>> c6c139d9
-	}
-
-	@Test
-	public void testOnMissingBeanConditionWithComponentScannedFactoryBeanWithBeanMethodArguments() {
-<<<<<<< HEAD
-		this.contextRunner.withUserConfiguration(
-				ComponentScannedFactoryBeanBeanMethodWithArgumentsConfiguration.class,
-				ConditionalOnFactoryBean.class,
-				PropertyPlaceholderAutoConfiguration.class)
-				.run((context) -> assertThat(
-						context.getBean(ExampleBean.class).toString())
-								.isEqualTo("fromFactory"));
-=======
-		this.context.register(ComponentScannedFactoryBeanBeanMethodWithArgumentsConfiguration.class,
-				ConditionalOnFactoryBean.class, PropertyPlaceholderAutoConfiguration.class);
-		this.context.refresh();
-		assertThat(this.context.getBean(ExampleBean.class).toString()).isEqualTo("fromFactory");
->>>>>>> c6c139d9
-	}
-
-	@Test
-	public void testOnMissingBeanConditionWithFactoryBeanWithBeanMethodArguments() {
-<<<<<<< HEAD
-		this.contextRunner
-				.withUserConfiguration(
-						FactoryBeanWithBeanMethodArgumentsConfiguration.class,
-						ConditionalOnFactoryBean.class,
+				.run((context) -> assertThat(context.getBean(ExampleBean.class).toString()).isEqualTo("fromFactory"));
+	}
+
+	@Test
+	public void testOnMissingBeanConditionWithUnhelpfulFactoryBean() {
+		// We could not tell that the FactoryBean would ultimately create an ExampleBean
+		this.contextRunner
+				.withUserConfiguration(UnhelpfulFactoryBeanConfiguration.class, ConditionalOnFactoryBean.class,
 						PropertyPlaceholderAutoConfiguration.class)
-				.withPropertyValues("theValue=foo")
-				.run((context) -> assertThat(
-						context.getBean(ExampleBean.class).toString())
-								.isEqualTo("fromFactory"));
-=======
-		this.context.register(FactoryBeanWithBeanMethodArgumentsConfiguration.class, ConditionalOnFactoryBean.class,
-				PropertyPlaceholderAutoConfiguration.class);
-		TestPropertyValues.of("theValue:foo").applyTo(this.context);
-		this.context.refresh();
-		assertThat(this.context.getBean(ExampleBean.class).toString()).isEqualTo("fromFactory");
->>>>>>> c6c139d9
-	}
-
-	@Test
-	public void testOnMissingBeanConditionWithConcreteFactoryBean() {
-<<<<<<< HEAD
-		this.contextRunner
-				.withUserConfiguration(ConcreteFactoryBeanConfiguration.class,
-						ConditionalOnFactoryBean.class,
+				.run((context) -> assertThat(context).getBeans(ExampleBean.class).hasSize(2));
+	}
+
+	@Test
+	public void testOnMissingBeanConditionWithRegisteredFactoryBean() {
+		this.contextRunner
+				.withUserConfiguration(RegisteredFactoryBeanConfiguration.class, ConditionalOnFactoryBean.class,
 						PropertyPlaceholderAutoConfiguration.class)
-				.run((context) -> assertThat(
-						context.getBean(ExampleBean.class).toString())
-								.isEqualTo("fromFactory"));
-=======
-		this.context.register(ConcreteFactoryBeanConfiguration.class, ConditionalOnFactoryBean.class,
-				PropertyPlaceholderAutoConfiguration.class);
-		this.context.refresh();
-		assertThat(this.context.getBean(ExampleBean.class).toString()).isEqualTo("fromFactory");
->>>>>>> c6c139d9
-	}
-
-	@Test
-	public void testOnMissingBeanConditionWithUnhelpfulFactoryBean() {
-<<<<<<< HEAD
-=======
-		this.context.register(UnhelpfulFactoryBeanConfiguration.class, ConditionalOnFactoryBean.class,
-				PropertyPlaceholderAutoConfiguration.class);
-		this.context.refresh();
->>>>>>> c6c139d9
-		// We could not tell that the FactoryBean would ultimately create an ExampleBean
-		this.contextRunner
-				.withUserConfiguration(UnhelpfulFactoryBeanConfiguration.class,
-						ConditionalOnFactoryBean.class,
+				.run((context) -> assertThat(context.getBean(ExampleBean.class).toString()).isEqualTo("fromFactory"));
+	}
+
+	@Test
+	public void testOnMissingBeanConditionWithNonspecificFactoryBeanWithClassAttribute() {
+		this.contextRunner
+				.withUserConfiguration(NonspecificFactoryBeanClassAttributeConfiguration.class,
+						ConditionalOnFactoryBean.class, PropertyPlaceholderAutoConfiguration.class)
+				.run((context) -> assertThat(context.getBean(ExampleBean.class).toString()).isEqualTo("fromFactory"));
+	}
+
+	@Test
+	public void testOnMissingBeanConditionWithNonspecificFactoryBeanWithStringAttribute() {
+		this.contextRunner
+				.withUserConfiguration(NonspecificFactoryBeanStringAttributeConfiguration.class,
+						ConditionalOnFactoryBean.class, PropertyPlaceholderAutoConfiguration.class)
+				.run((context) -> assertThat(context.getBean(ExampleBean.class).toString()).isEqualTo("fromFactory"));
+	}
+
+	@Test
+	public void testOnMissingBeanConditionWithFactoryBeanInXml() {
+		this.contextRunner
+				.withUserConfiguration(FactoryBeanXmlConfiguration.class, ConditionalOnFactoryBean.class,
 						PropertyPlaceholderAutoConfiguration.class)
-				.run((context) -> assertThat(context).getBeans(ExampleBean.class)
-						.hasSize(2));
-	}
-
-	@Test
-	public void testOnMissingBeanConditionWithRegisteredFactoryBean() {
-<<<<<<< HEAD
-		this.contextRunner
-				.withUserConfiguration(RegisteredFactoryBeanConfiguration.class,
-						ConditionalOnFactoryBean.class,
-						PropertyPlaceholderAutoConfiguration.class)
-				.run((context) -> assertThat(
-						context.getBean(ExampleBean.class).toString())
-								.isEqualTo("fromFactory"));
-=======
-		this.context.register(RegisteredFactoryBeanConfiguration.class, ConditionalOnFactoryBean.class,
-				PropertyPlaceholderAutoConfiguration.class);
-		this.context.refresh();
-		assertThat(this.context.getBean(ExampleBean.class).toString()).isEqualTo("fromFactory");
->>>>>>> c6c139d9
-	}
-
-	@Test
-	public void testOnMissingBeanConditionWithNonspecificFactoryBeanWithClassAttribute() {
-<<<<<<< HEAD
-		this.contextRunner
-				.withUserConfiguration(
-						NonspecificFactoryBeanClassAttributeConfiguration.class,
-						ConditionalOnFactoryBean.class,
-						PropertyPlaceholderAutoConfiguration.class)
-				.run((context) -> assertThat(
-						context.getBean(ExampleBean.class).toString())
-								.isEqualTo("fromFactory"));
-=======
-		this.context.register(NonspecificFactoryBeanClassAttributeConfiguration.class, ConditionalOnFactoryBean.class,
-				PropertyPlaceholderAutoConfiguration.class);
-		this.context.refresh();
-		assertThat(this.context.getBean(ExampleBean.class).toString()).isEqualTo("fromFactory");
->>>>>>> c6c139d9
-	}
-
-	@Test
-	public void testOnMissingBeanConditionWithNonspecificFactoryBeanWithStringAttribute() {
-<<<<<<< HEAD
-		this.contextRunner
-				.withUserConfiguration(
-						NonspecificFactoryBeanStringAttributeConfiguration.class,
-						ConditionalOnFactoryBean.class,
-						PropertyPlaceholderAutoConfiguration.class)
-				.run((context) -> assertThat(
-						context.getBean(ExampleBean.class).toString())
-								.isEqualTo("fromFactory"));
-=======
-		this.context.register(NonspecificFactoryBeanStringAttributeConfiguration.class, ConditionalOnFactoryBean.class,
-				PropertyPlaceholderAutoConfiguration.class);
-		this.context.refresh();
-		assertThat(this.context.getBean(ExampleBean.class).toString()).isEqualTo("fromFactory");
->>>>>>> c6c139d9
-	}
-
-	@Test
-	public void testOnMissingBeanConditionWithFactoryBeanInXml() {
-<<<<<<< HEAD
-		this.contextRunner
-				.withUserConfiguration(FactoryBeanXmlConfiguration.class,
-						ConditionalOnFactoryBean.class,
-						PropertyPlaceholderAutoConfiguration.class)
-				.run((context) -> assertThat(
-						context.getBean(ExampleBean.class).toString())
-								.isEqualTo("fromFactory"));
-=======
-		this.context.register(FactoryBeanXmlConfiguration.class, ConditionalOnFactoryBean.class,
-				PropertyPlaceholderAutoConfiguration.class);
-		this.context.refresh();
-		assertThat(this.context.getBean(ExampleBean.class).toString()).isEqualTo("fromFactory");
->>>>>>> c6c139d9
+				.run((context) -> assertThat(context.getBean(ExampleBean.class).toString()).isEqualTo("fromFactory"));
 	}
 
 	@Test
 	public void testOnMissingBeanConditionWithIgnoredSubclass() {
-<<<<<<< HEAD
 		this.contextRunner.withUserConfiguration(CustomExampleBeanConfiguration.class,
-				ConditionalOnIgnoredSubclass.class,
-				PropertyPlaceholderAutoConfiguration.class).run((context) -> {
+				ConditionalOnIgnoredSubclass.class, PropertyPlaceholderAutoConfiguration.class).run((context) -> {
 					assertThat(context).getBeans(ExampleBean.class).hasSize(2);
 					assertThat(context).getBeans(CustomExampleBean.class).hasSize(1);
 				});
-=======
-		this.context.register(CustomExampleBeanConfiguration.class, ConditionalOnIgnoredSubclass.class,
-				PropertyPlaceholderAutoConfiguration.class);
-		this.context.refresh();
-		assertThat(this.context.getBeansOfType(ExampleBean.class)).hasSize(2);
-		assertThat(this.context.getBeansOfType(CustomExampleBean.class)).hasSize(1);
->>>>>>> c6c139d9
 	}
 
 	@Test
 	public void testOnMissingBeanConditionWithIgnoredSubclassByName() {
-<<<<<<< HEAD
 		this.contextRunner.withUserConfiguration(CustomExampleBeanConfiguration.class,
-				ConditionalOnIgnoredSubclassByName.class,
-				PropertyPlaceholderAutoConfiguration.class).run((context) -> {
+				ConditionalOnIgnoredSubclassByName.class, PropertyPlaceholderAutoConfiguration.class).run((context) -> {
 					assertThat(context).getBeans(ExampleBean.class).hasSize(2);
 					assertThat(context).getBeans(CustomExampleBean.class).hasSize(1);
 				});
-=======
-		this.context.register(CustomExampleBeanConfiguration.class, ConditionalOnIgnoredSubclassByName.class,
-				PropertyPlaceholderAutoConfiguration.class);
-		this.context.refresh();
-		assertThat(this.context.getBeansOfType(ExampleBean.class)).hasSize(2);
-		assertThat(this.context.getBeansOfType(CustomExampleBean.class)).hasSize(1);
->>>>>>> c6c139d9
 	}
 
 	@Test
 	public void grandparentIsConsideredWhenUsingAncestorsStrategy() {
-<<<<<<< HEAD
 		this.contextRunner.withUserConfiguration(ExampleBeanConfiguration.class)
-				.run((grandparent) -> new ApplicationContextRunner()
-						.withParent(grandparent)
+				.run((grandparent) -> new ApplicationContextRunner().withParent(grandparent)
 						.run((parent) -> new ApplicationContextRunner().withParent(parent)
 								.withUserConfiguration(ExampleBeanConfiguration.class,
 										OnBeanInAncestorsConfiguration.class)
-								.run((context) -> assertThat(context)
-										.getBeans(ExampleBean.class).hasSize(1))));
-=======
-		this.context.register(ExampleBeanConfiguration.class);
-		this.context.refresh();
-		AnnotationConfigApplicationContext parent = new AnnotationConfigApplicationContext();
-		parent.setParent(this.context);
-		parent.refresh();
-		AnnotationConfigApplicationContext child = new AnnotationConfigApplicationContext();
-		child.setParent(parent);
-		child.register(ExampleBeanConfiguration.class, OnBeanInAncestorsConfiguration.class);
-		child.refresh();
-		assertThat(child.getBeansOfType(ExampleBean.class)).hasSize(1);
-		child.close();
-		parent.close();
->>>>>>> c6c139d9
+								.run((context) -> assertThat(context).getBeans(ExampleBean.class).hasSize(1))));
 	}
 
 	@Test
 	public void currentContextIsIgnoredWhenUsingAncestorsStrategy() {
-<<<<<<< HEAD
-		this.contextRunner
-				.run((parent) -> new ApplicationContextRunner().withParent(parent)
-						.withUserConfiguration(ExampleBeanConfiguration.class,
-								OnBeanInAncestorsConfiguration.class)
-						.run((context) -> assertThat(context).getBeans(ExampleBean.class)
-								.hasSize(2)));
-=======
-		this.context.refresh();
-		AnnotationConfigApplicationContext child = new AnnotationConfigApplicationContext();
-		child.register(ExampleBeanConfiguration.class, OnBeanInAncestorsConfiguration.class);
-		child.setParent(this.context);
-		child.refresh();
-		assertThat(child.getBeansOfType(ExampleBean.class)).hasSize(2);
->>>>>>> c6c139d9
+		this.contextRunner.run((parent) -> new ApplicationContextRunner().withParent(parent)
+				.withUserConfiguration(ExampleBeanConfiguration.class, OnBeanInAncestorsConfiguration.class)
+				.run((context) -> assertThat(context).getBeans(ExampleBean.class).hasSize(2)));
 	}
 
 	@Test
 	public void beanProducedByFactoryBeanIsConsideredWhenMatchingOnAnnotation() {
-<<<<<<< HEAD
 		this.contextRunner.withUserConfiguration(ConcreteFactoryBeanConfiguration.class,
 				OnAnnotationWithFactoryBeanConfiguration.class).run((context) -> {
 					assertThat(context).doesNotHaveBean("bar");
@@ -443,26 +267,24 @@
 		this.contextRunner
 				.withUserConfiguration(ParameterizedWithoutCustomConfig.class,
 						ParameterizedConditionWithValueConfig.class)
-				.run((context) -> assertThat(context).satisfies(exampleBeanRequirement(
-						"otherExampleBean", "conditionalCustomExampleBean")));
+				.run((context) -> assertThat(context)
+						.satisfies(exampleBeanRequirement("otherExampleBean", "conditionalCustomExampleBean")));
 	}
 
 	@Test
 	public void parameterizedContainerWhenValueIsOfExistingBeanDoesNotMatch() {
 		this.contextRunner
-				.withUserConfiguration(ParameterizedWithCustomConfig.class,
+				.withUserConfiguration(ParameterizedWithCustomConfig.class, ParameterizedConditionWithValueConfig.class)
+				.run((context) -> assertThat(context).satisfies(exampleBeanRequirement("customExampleBean")));
+	}
+
+	@Test
+	public void parameterizedContainerWhenValueIsOfMissingBeanRegistrationMatches() {
+		this.contextRunner
+				.withUserConfiguration(ParameterizedWithoutCustomContainerConfig.class,
 						ParameterizedConditionWithValueConfig.class)
 				.run((context) -> assertThat(context)
-						.satisfies(exampleBeanRequirement("customExampleBean")));
-	}
-
-	@Test
-	public void parameterizedContainerWhenValueIsOfMissingBeanRegistrationMatches() {
-		this.contextRunner
-				.withUserConfiguration(ParameterizedWithoutCustomContainerConfig.class,
-						ParameterizedConditionWithValueConfig.class)
-				.run((context) -> assertThat(context).satisfies(exampleBeanRequirement(
-						"otherExampleBean", "conditionalCustomExampleBean")));
+						.satisfies(exampleBeanRequirement("otherExampleBean", "conditionalCustomExampleBean")));
 	}
 
 	@Test
@@ -470,8 +292,7 @@
 		this.contextRunner
 				.withUserConfiguration(ParameterizedWithCustomContainerConfig.class,
 						ParameterizedConditionWithValueConfig.class)
-				.run((context) -> assertThat(context)
-						.satisfies(exampleBeanRequirement("customExampleBean")));
+				.run((context) -> assertThat(context).satisfies(exampleBeanRequirement("customExampleBean")));
 	}
 
 	@Test
@@ -479,8 +300,7 @@
 		this.contextRunner
 				.withUserConfiguration(ParameterizedWithCustomConfig.class,
 						ParameterizedConditionWithReturnTypeConfig.class)
-				.run((context) -> assertThat(context)
-						.satisfies(exampleBeanRequirement("customExampleBean")));
+				.run((context) -> assertThat(context).satisfies(exampleBeanRequirement("customExampleBean")));
 	}
 
 	@Test
@@ -488,8 +308,7 @@
 		this.contextRunner
 				.withUserConfiguration(ParameterizedWithCustomContainerConfig.class,
 						ParameterizedConditionWithReturnTypeConfig.class)
-				.run((context) -> assertThat(context)
-						.satisfies(exampleBeanRequirement("customExampleBean")));
+				.run((context) -> assertThat(context).satisfies(exampleBeanRequirement("customExampleBean")));
 	}
 
 	@Test
@@ -497,8 +316,7 @@
 		this.contextRunner
 				.withUserConfiguration(ParameterizedWithCustomConfig.class,
 						ParameterizedConditionWithReturnRegistrationTypeConfig.class)
-				.run((context) -> assertThat(context)
-						.satisfies(exampleBeanRequirement("customExampleBean")));
+				.run((context) -> assertThat(context).satisfies(exampleBeanRequirement("customExampleBean")));
 	}
 
 	@Test
@@ -506,25 +324,15 @@
 		this.contextRunner
 				.withUserConfiguration(ParameterizedWithCustomContainerConfig.class,
 						ParameterizedConditionWithReturnRegistrationTypeConfig.class)
-				.run((context) -> assertThat(context)
-						.satisfies(exampleBeanRequirement("customExampleBean")));
-	}
-
-	private Consumer<ConfigurableApplicationContext> exampleBeanRequirement(
-			String... names) {
+				.run((context) -> assertThat(context).satisfies(exampleBeanRequirement("customExampleBean")));
+	}
+
+	private Consumer<ConfigurableApplicationContext> exampleBeanRequirement(String... names) {
 		return (context) -> {
 			String[] beans = context.getBeanNamesForType(ExampleBean.class);
-			String[] containers = context
-					.getBeanNamesForType(TestParameterizedContainer.class);
-			assertThat(StringUtils.concatenateStringArrays(beans, containers))
-					.containsOnly(names);
+			String[] containers = context.getBeanNamesForType(TestParameterizedContainer.class);
+			assertThat(StringUtils.concatenateStringArrays(beans, containers)).containsOnly(names);
 		};
-=======
-		this.context.register(ConcreteFactoryBeanConfiguration.class, OnAnnotationWithFactoryBeanConfiguration.class);
-		this.context.refresh();
-		assertThat(this.context.containsBean("bar")).isFalse();
-		assertThat(this.context.getBeansOfType(ExampleBean.class)).hasSize(1);
->>>>>>> c6c139d9
 	}
 
 	@Configuration
@@ -900,8 +708,7 @@
 	static class ParameterizedConditionWithReturnTypeConfig {
 
 		@Bean
-		@ConditionalOnMissingBean(
-				parameterizedContainer = TestParameterizedContainer.class)
+		@ConditionalOnMissingBean(parameterizedContainer = TestParameterizedContainer.class)
 		public CustomExampleBean conditionalCustomExampleBean() {
 			return new CustomExampleBean();
 		}
@@ -912,8 +719,7 @@
 	static class ParameterizedConditionWithReturnRegistrationTypeConfig {
 
 		@Bean
-		@ConditionalOnMissingBean(
-				parameterizedContainer = TestParameterizedContainer.class)
+		@ConditionalOnMissingBean(parameterizedContainer = TestParameterizedContainer.class)
 		public TestParameterizedContainer<CustomExampleBean> conditionalCustomExampleBean() {
 			return new TestParameterizedContainer<CustomExampleBean>();
 		}
