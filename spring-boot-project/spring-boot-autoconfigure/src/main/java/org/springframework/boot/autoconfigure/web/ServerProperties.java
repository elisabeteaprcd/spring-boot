/*
 * Copyright 2012-2020 the original author or authors.
 *
 * Licensed under the Apache License, Version 2.0 (the "License");
 * you may not use this file except in compliance with the License.
 * You may obtain a copy of the License at
 *
 *      https://www.apache.org/licenses/LICENSE-2.0
 *
 * Unless required by applicable law or agreed to in writing, software
 * distributed under the License is distributed on an "AS IS" BASIS,
 * WITHOUT WARRANTIES OR CONDITIONS OF ANY KIND, either express or implied.
 * See the License for the specific language governing permissions and
 * limitations under the License.
 */

package org.springframework.boot.autoconfigure.web;

import java.io.File;
import java.net.InetAddress;
import java.nio.charset.Charset;
import java.nio.charset.StandardCharsets;
import java.time.Duration;
import java.time.temporal.ChronoUnit;
import java.util.ArrayList;
import java.util.HashMap;
import java.util.LinkedHashMap;
import java.util.List;
import java.util.Map;

import io.undertow.UndertowOptions;

import org.springframework.boot.context.properties.ConfigurationProperties;
import org.springframework.boot.context.properties.DeprecatedConfigurationProperty;
import org.springframework.boot.context.properties.NestedConfigurationProperty;
import org.springframework.boot.convert.DurationUnit;
import org.springframework.boot.web.server.Compression;
import org.springframework.boot.web.server.Http2;
import org.springframework.boot.web.server.Shutdown;
import org.springframework.boot.web.server.Ssl;
import org.springframework.boot.web.servlet.server.Encoding;
import org.springframework.boot.web.servlet.server.Jsp;
import org.springframework.boot.web.servlet.server.Session;
import org.springframework.util.StringUtils;
import org.springframework.util.unit.DataSize;

/**
 * {@link ConfigurationProperties @ConfigurationProperties} for a web server (e.g. port
 * and path settings).
 *
 * @author Dave Syer
 * @author Stephane Nicoll
 * @author Andy Wilkinson
 * @author Ivan Sopov
 * @author Marcos Barbero
 * @author Eddú Meléndez
 * @author Quinten De Swaef
 * @author Venil Noronha
 * @author Aurélien Leboulanger
 * @author Brian Clozel
 * @author Olivier Lamy
 * @author Chentao Qu
 * @author Artsiom Yudovin
 * @author Andrew McGhie
 * @author Rafiullah Hamedy
 * @author Dirk Deyne
 * @author HaiTao Zhang
 * @author Victor Mandujano
 * @author Chris Bono
 * @since 1.0.0
 */
@ConfigurationProperties(prefix = "server", ignoreUnknownFields = true)
public class ServerProperties {

	/**
	 * Server HTTP port.
	 */
	private Integer port;

	/**
	 * Network address to which the server should bind.
	 */
	private InetAddress address;

	@NestedConfigurationProperty
	private final ErrorProperties error = new ErrorProperties();

	/**
	 * Strategy for handling X-Forwarded-* headers.
	 */
	private ForwardHeadersStrategy forwardHeadersStrategy;

	/**
	 * Value to use for the Server response header (if empty, no header is sent).
	 */
	private String serverHeader;

	/**
	 * Maximum size of the HTTP message header.
	 */
	private DataSize maxHttpHeaderSize = DataSize.ofKilobytes(8);

	@NestedConfigurationProperty
	private Ssl ssl;

	@NestedConfigurationProperty
	private final Compression compression = new Compression();

	@NestedConfigurationProperty
	private final Http2 http2 = new Http2();

	@NestedConfigurationProperty
	private final Shutdown shutdown = new Shutdown();

	private final Servlet servlet = new Servlet();

	private final Tomcat tomcat = new Tomcat();

	private final Jetty jetty = new Jetty();

	private final Netty netty = new Netty();

	private final Undertow undertow = new Undertow();

	public Integer getPort() {
		return this.port;
	}

	public void setPort(Integer port) {
		this.port = port;
	}

	public InetAddress getAddress() {
		return this.address;
	}

	public void setAddress(InetAddress address) {
		this.address = address;
	}

	public String getServerHeader() {
		return this.serverHeader;
	}

	public void setServerHeader(String serverHeader) {
		this.serverHeader = serverHeader;
	}

	public DataSize getMaxHttpHeaderSize() {
		return this.maxHttpHeaderSize;
	}

	public void setMaxHttpHeaderSize(DataSize maxHttpHeaderSize) {
		this.maxHttpHeaderSize = maxHttpHeaderSize;
	}

	public ErrorProperties getError() {
		return this.error;
	}

	public Ssl getSsl() {
		return this.ssl;
	}

	public void setSsl(Ssl ssl) {
		this.ssl = ssl;
	}

	public Compression getCompression() {
		return this.compression;
	}

	public Http2 getHttp2() {
		return this.http2;
	}

	public Shutdown getShutdown() {
		return this.shutdown;
	}

	public Servlet getServlet() {
		return this.servlet;
	}

	public Tomcat getTomcat() {
		return this.tomcat;
	}

	public Jetty getJetty() {
		return this.jetty;
	}

	public Netty getNetty() {
		return this.netty;
	}

	public Undertow getUndertow() {
		return this.undertow;
	}

	public ForwardHeadersStrategy getForwardHeadersStrategy() {
		return this.forwardHeadersStrategy;
	}

	public void setForwardHeadersStrategy(ForwardHeadersStrategy forwardHeadersStrategy) {
		this.forwardHeadersStrategy = forwardHeadersStrategy;
	}

	/**
	 * Servlet properties.
	 */
	public static class Servlet {

		/**
		 * Servlet context init parameters.
		 */
		private final Map<String, String> contextParameters = new HashMap<>();

		/**
		 * Context path of the application.
		 */
		private String contextPath;

		/**
		 * Display name of the application.
		 */
		private String applicationDisplayName = "application";

		/**
		 * Whether to register the default Servlet with the container.
		 */
		private boolean registerDefaultServlet = true;

		@NestedConfigurationProperty
		private final Encoding encoding = new Encoding();

		@NestedConfigurationProperty
		private final Jsp jsp = new Jsp();

		@NestedConfigurationProperty
		private final Session session = new Session();

		public String getContextPath() {
			return this.contextPath;
		}

		public void setContextPath(String contextPath) {
			this.contextPath = cleanContextPath(contextPath);
		}

		private String cleanContextPath(String contextPath) {
			String candidate = StringUtils.trimWhitespace(contextPath);
			if (StringUtils.hasText(candidate) && candidate.endsWith("/")) {
				return candidate.substring(0, candidate.length() - 1);
			}
			return candidate;
		}

		public String getApplicationDisplayName() {
			return this.applicationDisplayName;
		}

		public void setApplicationDisplayName(String displayName) {
			this.applicationDisplayName = displayName;
		}

		public boolean isRegisterDefaultServlet() {
			return this.registerDefaultServlet;
		}

		public void setRegisterDefaultServlet(boolean registerDefaultServlet) {
			this.registerDefaultServlet = registerDefaultServlet;
		}

		public Map<String, String> getContextParameters() {
			return this.contextParameters;
		}

		public Encoding getEncoding() {
			return this.encoding;
		}

		public Jsp getJsp() {
			return this.jsp;
		}

		public Session getSession() {
			return this.session;
		}

	}

	/**
	 * Tomcat properties.
	 */
	public static class Tomcat {

		/**
		 * Access log configuration.
		 */
		private final Accesslog accesslog = new Accesslog();

		/**
		 * Thread related configuration.
		 */
		private final Threads threads = new Threads();

		/**
		 * Tomcat base directory. If not specified, a temporary directory is used.
		 */
		private File basedir;

		/**
		 * Delay between the invocation of backgroundProcess methods. If a duration suffix
		 * is not specified, seconds will be used.
		 */
		@DurationUnit(ChronoUnit.SECONDS)
		private Duration backgroundProcessorDelay = Duration.ofSeconds(10);

		/**
		 * Maximum size of the form content in any HTTP post request.
		 */
		private DataSize maxHttpFormPostSize = DataSize.ofMegabytes(2);

		/**
		 * Maximum amount of request body to swallow.
		 */
		private DataSize maxSwallowSize = DataSize.ofMegabytes(2);

		/**
		 * Whether requests to the context root should be redirected by appending a / to
		 * the path.
		 */
		private Boolean redirectContextRoot = true;

		/**
		 * Whether HTTP 1.1 and later location headers generated by a call to sendRedirect
		 * will use relative or absolute redirects.
		 */
		private boolean useRelativeRedirects;

		/**
		 * Character encoding to use to decode the URI.
		 */
		private Charset uriEncoding = StandardCharsets.UTF_8;

		/**
		 * Maximum number of connections that the server accepts and processes at any
		 * given time. Once the limit has been reached, the operating system may still
		 * accept connections based on the "acceptCount" property.
		 */
		private int maxConnections = 8192;

		/**
		 * Maximum queue length for incoming connection requests when all possible request
		 * processing threads are in use.
		 */
		private int acceptCount = 100;

		/**
		 * Maximum number of idle processors that will be retained in the cache and reused
		 * with a subsequent request. When set to -1 the cache will be unlimited with a
		 * theoretical maximum size equal to the maximum number of connections.
		 */
		private int processorCache = 200;

		/**
		 * Comma-separated list of additional patterns that match jars to ignore for TLD
		 * scanning. The special '?' and '*' characters can be used in the pattern to
		 * match one and only one character and zero or more characters respectively.
		 */
		private List<String> additionalTldSkipPatterns = new ArrayList<>();

		/**
		 * Comma-separated list of additional unencoded characters that should be allowed
		 * in URI paths. Only "< > [ \ ] ^ ` { | }" are allowed.
		 */
		private List<Character> relaxedPathChars = new ArrayList<>();

		/**
		 * Comma-separated list of additional unencoded characters that should be allowed
		 * in URI query strings. Only "< > [ \ ] ^ ` { | }" are allowed.
		 */
		private List<Character> relaxedQueryChars = new ArrayList<>();

		/**
		 * Amount of time the connector will wait, after accepting a connection, for the
		 * request URI line to be presented.
		 */
		private Duration connectionTimeout;

		/**
		 * Static resource configuration.
		 */
		private final Resource resource = new Resource();

		/**
		 * Modeler MBean Registry configuration.
		 */
		private final Mbeanregistry mbeanregistry = new Mbeanregistry();

		/**
		 * Remote Ip Valve configuration.
		 */
		private final Remoteip remoteip = new Remoteip();

		@Deprecated
		@DeprecatedConfigurationProperty(replacement = "server.tomcat.threads.max")
		public int getMaxThreads() {
			return getThreads().getMax();
		}

		@Deprecated
		public void setMaxThreads(int maxThreads) {
			getThreads().setMax(maxThreads);
		}

		@Deprecated
		@DeprecatedConfigurationProperty(replacement = "server.tomcat.threads.min-spare")
		public int getMinSpareThreads() {
			return getThreads().getMinSpare();
		}

		@Deprecated
		public void setMinSpareThreads(int minSpareThreads) {
			getThreads().setMinSpare(minSpareThreads);
		}

		public DataSize getMaxHttpFormPostSize() {
			return this.maxHttpFormPostSize;
		}

		public void setMaxHttpFormPostSize(DataSize maxHttpFormPostSize) {
			this.maxHttpFormPostSize = maxHttpFormPostSize;
		}

		public Accesslog getAccesslog() {
			return this.accesslog;
		}

		public Threads getThreads() {
			return this.threads;
		}

		public Duration getBackgroundProcessorDelay() {
			return this.backgroundProcessorDelay;
		}

		public void setBackgroundProcessorDelay(Duration backgroundProcessorDelay) {
			this.backgroundProcessorDelay = backgroundProcessorDelay;
		}

		public File getBasedir() {
			return this.basedir;
		}

		public void setBasedir(File basedir) {
			this.basedir = basedir;
		}

		@DeprecatedConfigurationProperty(replacement = "server.tomcat.remoteip.internal-proxies")
		@Deprecated
		public String getInternalProxies() {
			return this.remoteip.getInternalProxies();
		}

		@Deprecated
		public void setInternalProxies(String internalProxies) {
			this.remoteip.setInternalProxies(internalProxies);
		}

		@DeprecatedConfigurationProperty(replacement = "server.tomcat.remoteip.protocol-header")
		@Deprecated
		public String getProtocolHeader() {
			return this.remoteip.getProtocolHeader();
		}

		@Deprecated
		public void setProtocolHeader(String protocolHeader) {
			this.remoteip.setProtocolHeader(protocolHeader);
		}

		@DeprecatedConfigurationProperty(replacement = "server.tomcat.remoteip.protocol-header-https-value")
		@Deprecated
		public String getProtocolHeaderHttpsValue() {
			return this.remoteip.getProtocolHeaderHttpsValue();
		}

		@Deprecated
		public void setProtocolHeaderHttpsValue(String protocolHeaderHttpsValue) {
			this.remoteip.setProtocolHeaderHttpsValue(protocolHeaderHttpsValue);
		}

		@DeprecatedConfigurationProperty(replacement = "server.tomcat.remoteip.host-header")
		@Deprecated
		public String getHostHeader() {
			return this.remoteip.getHostHeader();
		}

		@Deprecated
		public void setHostHeader(String hostHeader) {
			this.remoteip.setHostHeader(hostHeader);
		}

		@DeprecatedConfigurationProperty(replacement = "server.tomcat.remote.port-header")
		@Deprecated
		public String getPortHeader() {
			return this.remoteip.getPortHeader();
		}

		@Deprecated
		public void setPortHeader(String portHeader) {
			this.remoteip.setPortHeader(portHeader);
		}

		@DeprecatedConfigurationProperty(replacement = "server.tomcat.remoteip.remote-ip-header")
		@Deprecated
		public String getRemoteIpHeader() {
			return this.remoteip.getRemoteIpHeader();
		}

		@Deprecated
		public void setRemoteIpHeader(String remoteIpHeader) {
			this.remoteip.setRemoteIpHeader(remoteIpHeader);
		}

		public Boolean getRedirectContextRoot() {
			return this.redirectContextRoot;
		}

		public void setRedirectContextRoot(Boolean redirectContextRoot) {
			this.redirectContextRoot = redirectContextRoot;
		}

		public boolean getUseRelativeRedirects() {
			return this.useRelativeRedirects;
		}

		public void setUseRelativeRedirects(boolean useRelativeRedirects) {
			this.useRelativeRedirects = useRelativeRedirects;
		}

<<<<<<< HEAD
=======
		@Deprecated
		public void setUseRelativeRedirects(Boolean useRelativeRedirects) {
			this.useRelativeRedirects = (useRelativeRedirects != null) ? useRelativeRedirects : false;
		}

		public String getRemoteIpHeader() {
			return this.remoteIpHeader;
		}

		public void setRemoteIpHeader(String remoteIpHeader) {
			this.remoteIpHeader = remoteIpHeader;
		}

		public String getHostHeader() {
			return this.hostHeader;
		}

		public void setHostHeader(String hostHeader) {
			this.hostHeader = hostHeader;
		}

>>>>>>> f29bce65
		public Charset getUriEncoding() {
			return this.uriEncoding;
		}

		public void setUriEncoding(Charset uriEncoding) {
			this.uriEncoding = uriEncoding;
		}

		public int getMaxConnections() {
			return this.maxConnections;
		}

		public void setMaxConnections(int maxConnections) {
			this.maxConnections = maxConnections;
		}

		public DataSize getMaxSwallowSize() {
			return this.maxSwallowSize;
		}

		public void setMaxSwallowSize(DataSize maxSwallowSize) {
			this.maxSwallowSize = maxSwallowSize;
		}

		public int getAcceptCount() {
			return this.acceptCount;
		}

		public void setAcceptCount(int acceptCount) {
			this.acceptCount = acceptCount;
		}

		public int getProcessorCache() {
			return this.processorCache;
		}

		public void setProcessorCache(int processorCache) {
			this.processorCache = processorCache;
		}

		public List<String> getAdditionalTldSkipPatterns() {
			return this.additionalTldSkipPatterns;
		}

		public void setAdditionalTldSkipPatterns(List<String> additionalTldSkipPatterns) {
			this.additionalTldSkipPatterns = additionalTldSkipPatterns;
		}

		public List<Character> getRelaxedPathChars() {
			return this.relaxedPathChars;
		}

		public void setRelaxedPathChars(List<Character> relaxedPathChars) {
			this.relaxedPathChars = relaxedPathChars;
		}

		public List<Character> getRelaxedQueryChars() {
			return this.relaxedQueryChars;
		}

		public void setRelaxedQueryChars(List<Character> relaxedQueryChars) {
			this.relaxedQueryChars = relaxedQueryChars;
		}

		public Duration getConnectionTimeout() {
			return this.connectionTimeout;
		}

		public void setConnectionTimeout(Duration connectionTimeout) {
			this.connectionTimeout = connectionTimeout;
		}

		public Resource getResource() {
			return this.resource;
		}

		public Mbeanregistry getMbeanregistry() {
			return this.mbeanregistry;
		}

		public Remoteip getRemoteip() {
			return this.remoteip;
		}

		/**
		 * Tomcat access log properties.
		 */
		public static class Accesslog {

			/**
			 * Enable access log.
			 */
			private boolean enabled = false;

			/**
			 * Whether logging of the request will only be enabled if
			 * "ServletRequest.getAttribute(conditionIf)" does not yield null.
			 */
			private String conditionIf;

			/**
			 * Whether logging of the request will only be enabled if
			 * "ServletRequest.getAttribute(conditionUnless)" yield null.
			 */
			private String conditionUnless;

			/**
			 * Format pattern for access logs.
			 */
			private String pattern = "common";

			/**
			 * Directory in which log files are created. Can be absolute or relative to
			 * the Tomcat base dir.
			 */
			private String directory = "logs";

			/**
			 * Log file name prefix.
			 */
			protected String prefix = "access_log";

			/**
			 * Log file name suffix.
			 */
			private String suffix = ".log";

			/**
			 * Character set used by the log file. Default to the system default character
			 * set.
			 */
			private String encoding;

			/**
			 * Locale used to format timestamps in log entries and in log file name
			 * suffix. Default to the default locale of the Java process.
			 */
			private String locale;

			/**
			 * Whether to check for log file existence so it can be recreated it if an
			 * external process has renamed it.
			 */
			private boolean checkExists = false;

			/**
			 * Whether to enable access log rotation.
			 */
			private boolean rotate = true;

			/**
			 * Whether to defer inclusion of the date stamp in the file name until rotate
			 * time.
			 */
			private boolean renameOnRotate = false;

			/**
			 * Number of days to retain the access log files before they are removed.
			 */
			private int maxDays = -1;

			/**
			 * Date format to place in the log file name.
			 */
			private String fileDateFormat = ".yyyy-MM-dd";

			/**
			 * Whether to use IPv6 canonical representation format as defined by RFC 5952.
			 */
			private boolean ipv6Canonical = false;

			/**
			 * Set request attributes for the IP address, Hostname, protocol, and port
			 * used for the request.
			 */
			private boolean requestAttributesEnabled = false;

			/**
			 * Whether to buffer output such that it is flushed only periodically.
			 */
			private boolean buffered = true;

			public boolean isEnabled() {
				return this.enabled;
			}

			public void setEnabled(boolean enabled) {
				this.enabled = enabled;
			}

			public String getConditionIf() {
				return this.conditionIf;
			}

			public void setConditionIf(String conditionIf) {
				this.conditionIf = conditionIf;
			}

			public String getConditionUnless() {
				return this.conditionUnless;
			}

			public void setConditionUnless(String conditionUnless) {
				this.conditionUnless = conditionUnless;
			}

			public String getPattern() {
				return this.pattern;
			}

			public void setPattern(String pattern) {
				this.pattern = pattern;
			}

			public String getDirectory() {
				return this.directory;
			}

			public void setDirectory(String directory) {
				this.directory = directory;
			}

			public String getPrefix() {
				return this.prefix;
			}

			public void setPrefix(String prefix) {
				this.prefix = prefix;
			}

			public String getSuffix() {
				return this.suffix;
			}

			public void setSuffix(String suffix) {
				this.suffix = suffix;
			}

			public String getEncoding() {
				return this.encoding;
			}

			public void setEncoding(String encoding) {
				this.encoding = encoding;
			}

			public String getLocale() {
				return this.locale;
			}

			public void setLocale(String locale) {
				this.locale = locale;
			}

			public boolean isCheckExists() {
				return this.checkExists;
			}

			public void setCheckExists(boolean checkExists) {
				this.checkExists = checkExists;
			}

			public boolean isRotate() {
				return this.rotate;
			}

			public void setRotate(boolean rotate) {
				this.rotate = rotate;
			}

			public boolean isRenameOnRotate() {
				return this.renameOnRotate;
			}

			public void setRenameOnRotate(boolean renameOnRotate) {
				this.renameOnRotate = renameOnRotate;
			}

			public int getMaxDays() {
				return this.maxDays;
			}

			public void setMaxDays(int maxDays) {
				this.maxDays = maxDays;
			}

			public String getFileDateFormat() {
				return this.fileDateFormat;
			}

			public void setFileDateFormat(String fileDateFormat) {
				this.fileDateFormat = fileDateFormat;
			}

			public boolean isIpv6Canonical() {
				return this.ipv6Canonical;
			}

			public void setIpv6Canonical(boolean ipv6Canonical) {
				this.ipv6Canonical = ipv6Canonical;
			}

			public boolean isRequestAttributesEnabled() {
				return this.requestAttributesEnabled;
			}

			public void setRequestAttributesEnabled(boolean requestAttributesEnabled) {
				this.requestAttributesEnabled = requestAttributesEnabled;
			}

			public boolean isBuffered() {
				return this.buffered;
			}

			public void setBuffered(boolean buffered) {
				this.buffered = buffered;
			}

		}

		/**
		 * Tomcat thread properties.
		 */
		public static class Threads {

			/**
			 * Maximum amount of worker threads.
			 */
			private int max = 200;

			/**
			 * Minimum amount of worker threads.
			 */
			private int minSpare = 10;

			public int getMax() {
				return this.max;
			}

			public void setMax(int max) {
				this.max = max;
			}

			public int getMinSpare() {
				return this.minSpare;
			}

			public void setMinSpare(int minSpare) {
				this.minSpare = minSpare;
			}

		}

		/**
		 * Tomcat static resource properties.
		 */
		public static class Resource {

			/**
			 * Whether static resource caching is permitted for this web application.
			 */
			private boolean allowCaching = true;

			/**
			 * Time-to-live of the static resource cache.
			 */
			private Duration cacheTtl;

			public boolean isAllowCaching() {
				return this.allowCaching;
			}

			public void setAllowCaching(boolean allowCaching) {
				this.allowCaching = allowCaching;
			}

			public Duration getCacheTtl() {
				return this.cacheTtl;
			}

			public void setCacheTtl(Duration cacheTtl) {
				this.cacheTtl = cacheTtl;
			}

		}

		public static class Mbeanregistry {

			/**
			 * Whether Tomcat's MBean Registry should be enabled.
			 */
			private boolean enabled;

			public boolean isEnabled() {
				return this.enabled;
			}

			public void setEnabled(boolean enabled) {
				this.enabled = enabled;
			}

		}

		public static class Remoteip {

			/**
			 * Regular expression that matches proxies that are to be trusted.
			 */
			private String internalProxies = "10\\.\\d{1,3}\\.\\d{1,3}\\.\\d{1,3}|" // 10/8
					+ "192\\.168\\.\\d{1,3}\\.\\d{1,3}|" // 192.168/16
					+ "169\\.254\\.\\d{1,3}\\.\\d{1,3}|" // 169.254/16
					+ "127\\.\\d{1,3}\\.\\d{1,3}\\.\\d{1,3}|" // 127/8
					+ "172\\.1[6-9]{1}\\.\\d{1,3}\\.\\d{1,3}|" // 172.16/12
					+ "172\\.2[0-9]{1}\\.\\d{1,3}\\.\\d{1,3}|172\\.3[0-1]{1}\\.\\d{1,3}\\.\\d{1,3}|" //
					+ "0:0:0:0:0:0:0:1|::1";

			/**
			 * Header that holds the incoming protocol, usually named "X-Forwarded-Proto".
			 */
			private String protocolHeader;

			/**
			 * Value of the protocol header indicating whether the incoming request uses
			 * SSL.
			 */
			private String protocolHeaderHttpsValue = "https";

			/**
			 * Name of the HTTP header from which the remote host is extracted.
			 */
			private String hostHeader = "X-Forwarded-Host";

			/**
			 * Name of the HTTP header used to override the original port value.
			 */
			private String portHeader = "X-Forwarded-Port";

			/**
			 * Name of the HTTP header from which the remote IP is extracted. For
			 * instance, `X-FORWARDED-FOR`.
			 */
			private String remoteIpHeader;

			public String getInternalProxies() {
				return this.internalProxies;
			}

			public void setInternalProxies(String internalProxies) {
				this.internalProxies = internalProxies;
			}

			public String getProtocolHeader() {
				return this.protocolHeader;
			}

			public void setProtocolHeader(String protocolHeader) {
				this.protocolHeader = protocolHeader;
			}

			public String getProtocolHeaderHttpsValue() {
				return this.protocolHeaderHttpsValue;
			}

			public String getHostHeader() {
				return this.hostHeader;
			}

			public void setHostHeader(String hostHeader) {
				this.hostHeader = hostHeader;
			}

			public void setProtocolHeaderHttpsValue(String protocolHeaderHttpsValue) {
				this.protocolHeaderHttpsValue = protocolHeaderHttpsValue;
			}

			public String getPortHeader() {
				return this.portHeader;
			}

			public void setPortHeader(String portHeader) {
				this.portHeader = portHeader;
			}

			public String getRemoteIpHeader() {
				return this.remoteIpHeader;
			}

			public void setRemoteIpHeader(String remoteIpHeader) {
				this.remoteIpHeader = remoteIpHeader;
			}

		}

	}

	/**
	 * Jetty properties.
	 */
	public static class Jetty {

		/**
		 * Access log configuration.
		 */
		private final Accesslog accesslog = new Accesslog();

		/**
		 * Thread related configuration.
		 */
		private final Threads threads = new Threads();

		/**
		 * Maximum size of the form content in any HTTP post request.
		 */
		private DataSize maxHttpFormPostSize = DataSize.ofBytes(200000);

		/**
		 * Time that the connection can be idle before it is closed.
		 */
		private Duration connectionIdleTimeout;

		public Accesslog getAccesslog() {
			return this.accesslog;
		}

		public Threads getThreads() {
			return this.threads;
		}

		public DataSize getMaxHttpFormPostSize() {
			return this.maxHttpFormPostSize;
		}

		public void setMaxHttpFormPostSize(DataSize maxHttpFormPostSize) {
			this.maxHttpFormPostSize = maxHttpFormPostSize;
		}

		@Deprecated
		@DeprecatedConfigurationProperty(replacement = "server.jetty.threads.acceptors")
		public Integer getAcceptors() {
			return getThreads().getAcceptors();
		}

		@Deprecated
		public void setAcceptors(Integer acceptors) {
			getThreads().setAcceptors(acceptors);
		}

		@Deprecated
		@DeprecatedConfigurationProperty(replacement = "server.jetty.threads.selectors")
		public Integer getSelectors() {
			return getThreads().getSelectors();
		}

		@Deprecated
		public void setSelectors(Integer selectors) {
			getThreads().setSelectors(selectors);
		}

		@Deprecated
		@DeprecatedConfigurationProperty(replacement = "server.jetty.threads.min")
		public Integer getMinThreads() {
			return getThreads().getMin();
		}

		@Deprecated
		public void setMinThreads(Integer minThreads) {
			getThreads().setMin(minThreads);
		}

		@Deprecated
		@DeprecatedConfigurationProperty(replacement = "server.jetty.threads.max")
		public Integer getMaxThreads() {
			return getThreads().getMax();
		}

		@Deprecated
		public void setMaxThreads(Integer maxThreads) {
			getThreads().setMax(maxThreads);
		}

		@Deprecated
		@DeprecatedConfigurationProperty(replacement = "server.jetty.threads.max-queue-capacity")
		public Integer getMaxQueueCapacity() {
			return getThreads().getMaxQueueCapacity();
		}

		@Deprecated
		public void setMaxQueueCapacity(Integer maxQueueCapacity) {
			getThreads().setMaxQueueCapacity(maxQueueCapacity);
		}

		@Deprecated
		@DeprecatedConfigurationProperty(replacement = "server.jetty.threads.idle-timeout")
		public Duration getThreadIdleTimeout() {
			return getThreads().getIdleTimeout();
		}

		@Deprecated
		public void setThreadIdleTimeout(Duration threadIdleTimeout) {
			getThreads().setIdleTimeout(threadIdleTimeout);
		}

		public Duration getConnectionIdleTimeout() {
			return this.connectionIdleTimeout;
		}

		public void setConnectionIdleTimeout(Duration connectionIdleTimeout) {
			this.connectionIdleTimeout = connectionIdleTimeout;
		}

		/**
		 * Jetty access log properties.
		 */
		public static class Accesslog {

			/**
			 * Enable access log.
			 */
			private boolean enabled = false;

			/**
			 * Log format.
			 */
			private FORMAT format = FORMAT.NCSA;

			/**
			 * Custom log format, see org.eclipse.jetty.server.CustomRequestLog. If
			 * defined, overrides the "format" configuration key.
			 */
			private String customFormat;

			/**
			 * Log filename. If not specified, logs redirect to "System.err".
			 */
			private String filename;

			/**
			 * Date format to place in log file name.
			 */
			private String fileDateFormat;

			/**
			 * Number of days before rotated log files are deleted.
			 */
			private int retentionPeriod = 31; // no days

			/**
			 * Append to log.
			 */
			private boolean append;

			/**
			 * Request paths that should not be logged.
			 */
			private List<String> ignorePaths;

			public boolean isEnabled() {
				return this.enabled;
			}

			public void setEnabled(boolean enabled) {
				this.enabled = enabled;
			}

			public FORMAT getFormat() {
				return this.format;
			}

			public void setFormat(FORMAT format) {
				this.format = format;
			}

			public String getCustomFormat() {
				return this.customFormat;
			}

			public void setCustomFormat(String customFormat) {
				this.customFormat = customFormat;
			}

			public String getFilename() {
				return this.filename;
			}

			public void setFilename(String filename) {
				this.filename = filename;
			}

			public String getFileDateFormat() {
				return this.fileDateFormat;
			}

			public void setFileDateFormat(String fileDateFormat) {
				this.fileDateFormat = fileDateFormat;
			}

			public int getRetentionPeriod() {
				return this.retentionPeriod;
			}

			public void setRetentionPeriod(int retentionPeriod) {
				this.retentionPeriod = retentionPeriod;
			}

			public boolean isAppend() {
				return this.append;
			}

			public void setAppend(boolean append) {
				this.append = append;
			}

			public List<String> getIgnorePaths() {
				return this.ignorePaths;
			}

			public void setIgnorePaths(List<String> ignorePaths) {
				this.ignorePaths = ignorePaths;
			}

			/**
			 * Log format for Jetty access logs.
			 */
			public enum FORMAT {

				/**
				 * NCSA format, as defined in CustomRequestLog#NCSA_FORMAT.
				 */
				NCSA,

				/**
				 * Extended NCSA format, as defined in
				 * CustomRequestLog#EXTENDED_NCSA_FORMAT.
				 */
				EXTENDED_NCSA

			}

		}

		/**
		 * Jetty thread properties.
		 */
		public static class Threads {

			/**
			 * Number of acceptor threads to use. When the value is -1, the default, the
			 * number of acceptors is derived from the operating environment.
			 */
			private Integer acceptors = -1;

			/**
			 * Number of selector threads to use. When the value is -1, the default, the
			 * number of selectors is derived from the operating environment.
			 */
			private Integer selectors = -1;

			/**
			 * Maximum number of threads.
			 */
			private Integer max = 200;

			/**
			 * Minimum number of threads.
			 */
			private Integer min = 8;

			/**
			 * Maximum capacity of the thread pool's backing queue. A default is computed
			 * based on the threading configuration.
			 */
			private Integer maxQueueCapacity;

			/**
			 * Maximum thread idle time.
			 */
			private Duration idleTimeout = Duration.ofMillis(60000);

			public Integer getAcceptors() {
				return this.acceptors;
			}

			public void setAcceptors(Integer acceptors) {
				this.acceptors = acceptors;
			}

			public Integer getSelectors() {
				return this.selectors;
			}

			public void setSelectors(Integer selectors) {
				this.selectors = selectors;
			}

			public void setMin(Integer min) {
				this.min = min;
			}

			public Integer getMin() {
				return this.min;
			}

			public void setMax(Integer max) {
				this.max = max;
			}

			public Integer getMax() {
				return this.max;
			}

			public Integer getMaxQueueCapacity() {
				return this.maxQueueCapacity;
			}

			public void setMaxQueueCapacity(Integer maxQueueCapacity) {
				this.maxQueueCapacity = maxQueueCapacity;
			}

			public void setIdleTimeout(Duration idleTimeout) {
				this.idleTimeout = idleTimeout;
			}

			public Duration getIdleTimeout() {
				return this.idleTimeout;
			}

		}

	}

	/**
	 * Netty properties.
	 */
	public static class Netty {

		/**
		 * Connection timeout of the Netty channel.
		 */
		private Duration connectionTimeout;

		public Duration getConnectionTimeout() {
			return this.connectionTimeout;
		}

		public void setConnectionTimeout(Duration connectionTimeout) {
			this.connectionTimeout = connectionTimeout;
		}

	}

	/**
	 * Undertow properties.
	 */
	public static class Undertow {

		/**
		 * Maximum size of the HTTP post content. When the value is -1, the default, the
		 * size is unlimited.
		 */
		private DataSize maxHttpPostSize = DataSize.ofBytes(-1);

		/**
		 * Size of each buffer. The default is derived from the maximum amount of memory
		 * that is available to the JVM.
		 */
		private DataSize bufferSize;

		/**
		 * Whether to allocate buffers outside the Java heap. The default is derived from
		 * the maximum amount of memory that is available to the JVM.
		 */
		private Boolean directBuffers;

		/**
		 * Whether servlet filters should be initialized on startup.
		 */
		private boolean eagerFilterInit = true;

		/**
		 * Maximum number of query or path parameters that are allowed. This limit exists
		 * to prevent hash collision based DOS attacks.
		 */
		private int maxParameters = UndertowOptions.DEFAULT_MAX_PARAMETERS;

		/**
		 * Maximum number of headers that are allowed. This limit exists to prevent hash
		 * collision based DOS attacks.
		 */
		private int maxHeaders = UndertowOptions.DEFAULT_MAX_HEADERS;

		/**
		 * Maximum number of cookies that are allowed. This limit exists to prevent hash
		 * collision based DOS attacks.
		 */
		private int maxCookies = 200;

		/**
		 * Whether the server should decode percent encoded slash characters. Enabling
		 * encoded slashes can have security implications due to different servers
		 * interpreting the slash differently. Only enable this if you have a legacy
		 * application that requires it.
		 */
		private boolean allowEncodedSlash = false;

		/**
		 * Whether the URL should be decoded. When disabled, percent-encoded characters in
		 * the URL will be left as-is.
		 */
		private boolean decodeUrl = true;

		/**
		 * Charset used to decode URLs.
		 */
		private Charset urlCharset = StandardCharsets.UTF_8;

		/**
		 * Whether the 'Connection: keep-alive' header should be added to all responses,
		 * even if not required by the HTTP specification.
		 */
		private boolean alwaysSetKeepAlive = true;

		/**
		 * Amount of time a connection can sit idle without processing a request, before
		 * it is closed by the server.
		 */
		private Duration noRequestTimeout;

		private final Accesslog accesslog = new Accesslog();

		/**
		 * Thread related configuration.
		 */
		private final Threads threads = new Threads();

		private final Options options = new Options();

		public DataSize getMaxHttpPostSize() {
			return this.maxHttpPostSize;
		}

		public void setMaxHttpPostSize(DataSize maxHttpPostSize) {
			this.maxHttpPostSize = maxHttpPostSize;
		}

		public DataSize getBufferSize() {
			return this.bufferSize;
		}

		public void setBufferSize(DataSize bufferSize) {
			this.bufferSize = bufferSize;
		}

		@Deprecated
		@DeprecatedConfigurationProperty(replacement = "server.undertow.threads.io")
		public Integer getIoThreads() {
			return getThreads().getIo();
		}

		@Deprecated
		public void setIoThreads(Integer ioThreads) {
			getThreads().setIo(ioThreads);
		}

		@Deprecated
		@DeprecatedConfigurationProperty(replacement = "server.undertow.threads.worker")
		public Integer getWorkerThreads() {
			return getThreads().getWorker();
		}

		@Deprecated
		public void setWorkerThreads(Integer workerThreads) {
			getThreads().setWorker(workerThreads);
		}

		public Boolean getDirectBuffers() {
			return this.directBuffers;
		}

		public void setDirectBuffers(Boolean directBuffers) {
			this.directBuffers = directBuffers;
		}

		public boolean isEagerFilterInit() {
			return this.eagerFilterInit;
		}

		public void setEagerFilterInit(boolean eagerFilterInit) {
			this.eagerFilterInit = eagerFilterInit;
		}

		public int getMaxParameters() {
			return this.maxParameters;
		}

		public void setMaxParameters(Integer maxParameters) {
			this.maxParameters = maxParameters;
		}

		public int getMaxHeaders() {
			return this.maxHeaders;
		}

		public void setMaxHeaders(int maxHeaders) {
			this.maxHeaders = maxHeaders;
		}

		public Integer getMaxCookies() {
			return this.maxCookies;
		}

		public void setMaxCookies(Integer maxCookies) {
			this.maxCookies = maxCookies;
		}

		public boolean isAllowEncodedSlash() {
			return this.allowEncodedSlash;
		}

		public void setAllowEncodedSlash(boolean allowEncodedSlash) {
			this.allowEncodedSlash = allowEncodedSlash;
		}

		public boolean isDecodeUrl() {
			return this.decodeUrl;
		}

		public void setDecodeUrl(Boolean decodeUrl) {
			this.decodeUrl = decodeUrl;
		}

		public Charset getUrlCharset() {
			return this.urlCharset;
		}

		public void setUrlCharset(Charset urlCharset) {
			this.urlCharset = urlCharset;
		}

		public boolean isAlwaysSetKeepAlive() {
			return this.alwaysSetKeepAlive;
		}

		public void setAlwaysSetKeepAlive(boolean alwaysSetKeepAlive) {
			this.alwaysSetKeepAlive = alwaysSetKeepAlive;
		}

		public Duration getNoRequestTimeout() {
			return this.noRequestTimeout;
		}

		public void setNoRequestTimeout(Duration noRequestTimeout) {
			this.noRequestTimeout = noRequestTimeout;
		}

		public Accesslog getAccesslog() {
			return this.accesslog;
		}

		public Threads getThreads() {
			return this.threads;
		}

		public Options getOptions() {
			return this.options;
		}

		/**
		 * Undertow access log properties.
		 */
		public static class Accesslog {

			/**
			 * Whether to enable the access log.
			 */
			private boolean enabled = false;

			/**
			 * Format pattern for access logs.
			 */
			private String pattern = "common";

			/**
			 * Log file name prefix.
			 */
			protected String prefix = "access_log.";

			/**
			 * Log file name suffix.
			 */
			private String suffix = "log";

			/**
			 * Undertow access log directory.
			 */
			private File dir = new File("logs");

			/**
			 * Whether to enable access log rotation.
			 */
			private boolean rotate = true;

			public boolean isEnabled() {
				return this.enabled;
			}

			public void setEnabled(boolean enabled) {
				this.enabled = enabled;
			}

			public String getPattern() {
				return this.pattern;
			}

			public void setPattern(String pattern) {
				this.pattern = pattern;
			}

			public String getPrefix() {
				return this.prefix;
			}

			public void setPrefix(String prefix) {
				this.prefix = prefix;
			}

			public String getSuffix() {
				return this.suffix;
			}

			public void setSuffix(String suffix) {
				this.suffix = suffix;
			}

			public File getDir() {
				return this.dir;
			}

			public void setDir(File dir) {
				this.dir = dir;
			}

			public boolean isRotate() {
				return this.rotate;
			}

			public void setRotate(boolean rotate) {
				this.rotate = rotate;
			}

		}

		/**
		 * Undertow thread properties.
		 */
		public static class Threads {

			/**
			 * Number of I/O threads to create for the worker. The default is derived from
			 * the number of available processors.
			 */
			private Integer io;

			/**
			 * Number of worker threads. The default is 8 times the number of I/O threads.
			 */
			private Integer worker;

			public Integer getIo() {
				return this.io;
			}

			public void setIo(Integer io) {
				this.io = io;
			}

			public Integer getWorker() {
				return this.worker;
			}

			public void setWorker(Integer worker) {
				this.worker = worker;
			}

		}

		public static class Options {

			private Map<String, String> socket = new LinkedHashMap<>();

			private Map<String, String> server = new LinkedHashMap<>();

			public Map<String, String> getServer() {
				return this.server;
			}

			public Map<String, String> getSocket() {
				return this.socket;
			}

		}

	}

	/**
	 * Strategies for supporting forward headers.
	 */
	public enum ForwardHeadersStrategy {

		/**
		 * Use the underlying container's native support for forwarded headers.
		 */
		NATIVE,

		/**
		 * Use Spring's support for handling forwarded headers.
		 */
		FRAMEWORK,

		/**
		 * Ignore X-Forwarded-* headers.
		 */
		NONE

	}

}<|MERGE_RESOLUTION|>--- conflicted
+++ resolved
@@ -540,30 +540,11 @@
 			this.useRelativeRedirects = useRelativeRedirects;
 		}
 
-<<<<<<< HEAD
-=======
 		@Deprecated
 		public void setUseRelativeRedirects(Boolean useRelativeRedirects) {
 			this.useRelativeRedirects = (useRelativeRedirects != null) ? useRelativeRedirects : false;
 		}
 
-		public String getRemoteIpHeader() {
-			return this.remoteIpHeader;
-		}
-
-		public void setRemoteIpHeader(String remoteIpHeader) {
-			this.remoteIpHeader = remoteIpHeader;
-		}
-
-		public String getHostHeader() {
-			return this.hostHeader;
-		}
-
-		public void setHostHeader(String hostHeader) {
-			this.hostHeader = hostHeader;
-		}
-
->>>>>>> f29bce65
 		public Charset getUriEncoding() {
 			return this.uriEncoding;
 		}
