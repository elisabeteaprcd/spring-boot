--- conflicted
+++ resolved
@@ -1,9 +1,5 @@
 /*
-<<<<<<< HEAD
- * Copyright 2012-2017 the original author or authors.
-=======
  * Copyright 2012-2018 the original author or authors.
->>>>>>> e69296d7
  *
  * Licensed under the Apache License, Version 2.0 (the "License");
  * you may not use this file except in compliance with the License.
@@ -90,13 +86,7 @@
 
 		private int httpPort;
 
-<<<<<<< HEAD
 		private int httpsPort;
-=======
-		MySimpleClientHttpRequestFactory(final HostnameVerifier verifier) {
-			this.verifier = verifier;
-		}
->>>>>>> e69296d7
 
 		@Override
 		public void onApplicationEvent(WebServerInitializedEvent event) {
@@ -112,7 +102,6 @@
 			}
 		}
 
-<<<<<<< HEAD
 		int getHttpPort() {
 			return this.httpPort;
 		}
@@ -121,8 +110,6 @@
 			return this.httpsPort;
 		}
 
-=======
->>>>>>> e69296d7
 	}
 
 }