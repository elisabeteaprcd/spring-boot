anchors:
  git-repo-resource-source: &git-repo-resource-source
    uri: ((github-repo))
    username: ((github-username))
    password: ((github-ci-release-token))
    branch: ((branch))
  registry-image-resource-source: &registry-image-resource-source
    username: ((docker-hub-username))
    password: ((docker-hub-password))
  ci-registry-image-resource-source: &ci-registry-image-resource-source
    username: ((docker-hub-username))
    password: ((docker-hub-password))
    tag: ((milestone))
  gradle-enterprise-task-params: &gradle-enterprise-task-params
    GRADLE_ENTERPRISE_ACCESS_KEY: ((gradle_enterprise_secret_access_key))
    GRADLE_ENTERPRISE_CACHE_URL: ((gradle_enterprise_cache_url))
    GRADLE_ENTERPRISE_CACHE_USERNAME: ((gradle_enterprise_cache_user.username))
    GRADLE_ENTERPRISE_CACHE_PASSWORD: ((gradle_enterprise_cache_user.password))
  docker-hub-task-params: &docker-hub-task-params
    DOCKER_HUB_MIRROR: ((docker-hub-mirror))
    DOCKER_HUB_USERNAME: ((docker-hub-username))
    DOCKER_HUB_PASSWORD: ((docker-hub-password))
    DOCKER_HUB_AUTH: ((docker-hub-auth))
  github-task-params: &github-task-params
    GITHUB_REPO: spring-boot
    GITHUB_ORGANIZATION: spring-projects
    GITHUB_PASSWORD: ((github-ci-release-token))
    GITHUB_USERNAME: ((github-username))
    MILESTONE: ((milestone))
  sontatype-task-params: &sonatype-task-params
    SONATYPE_USER_TOKEN: ((sonatype-username))
    SONATYPE_PASSWORD_TOKEN: ((sonatype-password))
    SONATYPE_URL: ((sonatype-url))
    SONATYPE_STAGING_PROFILE_ID: ((sonatype-staging-profile-id))
  artifactory-task-params: &artifactory-task-params
    ARTIFACTORY_SERVER: ((artifactory-server))
    ARTIFACTORY_USERNAME: ((artifactory-username))
    ARTIFACTORY_PASSWORD: ((artifactory-password))
  sdkman-task-params: &sdkman-task-params
    SDKMAN_CONSUMER_KEY: ((sdkman-consumer-key))
    SDKMAN_CONSUMER_TOKEN: ((sdkman-consumer-token))
  build-project-task-params: &build-project-task-params
    privileged: true
    timeout: ((task-timeout))
    file: git-repo/ci/tasks/build-project.yml
    params:
      BRANCH: ((branch))
      <<: *gradle-enterprise-task-params
      <<: *docker-hub-task-params
  run-system-tests-task-params: &run-system-tests-task-params
    privileged: true
    timeout: ((task-timeout))
    file: git-repo/ci/tasks/run-system-tests.yml
    params:
      BRANCH: ((branch))
      <<: *gradle-enterprise-task-params
      <<: *docker-hub-task-params
  artifactory-repo-put-params: &artifactory-repo-put-params
    signing_key: ((signing-key))
    signing_passphrase: ((signing-passphrase))
    repo: libs-snapshot-local
    folder: distribution-repository
    build_uri: "https://ci.spring.io/teams/${BUILD_TEAM_NAME}/pipelines/${BUILD_PIPELINE_NAME}/jobs/${BUILD_JOB_NAME}/builds/${BUILD_NAME}"
    build_number: "${BUILD_JOB_NAME}-${BUILD_NAME}"
    disable_checksum_uploads: true
    threads: 8
    artifact_set:
    - include:
      - "/**/spring-boot-docs-*.zip"
      properties:
        "zip.type": "docs"
        "zip.deployed": "false"
  slack-fail-params: &slack-fail-params
    text: >
      :concourse-failed: <!here> <https://ci.spring.io/teams/${BUILD_TEAM_NAME}/pipelines/${BUILD_PIPELINE_NAME}/jobs/${BUILD_JOB_NAME}/builds/${BUILD_NAME}|${BUILD_PIPELINE_NAME} ${BUILD_JOB_NAME} failed!>
      [$TEXT_FILE_CONTENT]
    text_file: git-repo/build/build-scan-uri.txt
    silent: true
    icon_emoji: ":concourse:"
    username: concourse-ci
  slack-success-params: &slack-success-params
    text: >
      :concourse-succeeded: <https://ci.spring.io/teams/${BUILD_TEAM_NAME}/pipelines/${BUILD_PIPELINE_NAME}/jobs/${BUILD_JOB_NAME}/builds/${BUILD_NAME}|${BUILD_PIPELINE_NAME} ${BUILD_JOB_NAME} was successful!>
      [$TEXT_FILE_CONTENT]
    text_file: git-repo/build/build-scan-uri.txt
    silent: true
    icon_emoji: ":concourse:"
    username: concourse-ci
  homebrew-tap-repo-resource-source: &homebrew-tap-repo-resource-source
    uri: ((homebrew-tap-repo))
    username: ((github-username))
    password: ((github-ci-release-token))
    branch: main
  gradle-publish-params: &gradle-publish-params
    GRADLE_PUBLISH_KEY: ((gradle-publish-key))
    GRADLE_PUBLISH_SECRET: ((gradle-publish-secret))
resource_types:
- name: registry-image
  type: registry-image
  source:
    <<: *registry-image-resource-source
    repository: concourse/registry-image-resource
    tag: 1.7.1
- name: artifactory-resource
  type: registry-image
  source:
    <<: *registry-image-resource-source
    repository: springio/artifactory-resource
    tag: 0.0.18
- name: pull-request
  type: registry-image
  source:
    <<: *registry-image-resource-source
    repository: teliaoss/github-pr-resource
    tag: v0.23.0
- name: github-status-resource
  type: registry-image
  source:
    <<: *registry-image-resource-source
    repository: dpb587/github-status-resource
    tag: master
- name: slack-notification
  type: registry-image
  source:
    <<: *registry-image-resource-source
    repository: cfcommunity/slack-notification-resource
    tag: latest
- name: github-release
  type: registry-image
  source:
    <<: *registry-image-resource-source
    repository: concourse/github-release-resource
    tag: 1.8.0
resources:
- name: git-repo
  type: git
  icon: github
  source:
    <<: *git-repo-resource-source
- name: git-repo-windows
  type: git
  icon: github
  source:
    <<: *git-repo-resource-source
    git_config:
    - name: core.autocrlf
      value: true
- name: git-pull-request
  type: pull-request
  icon: source-pull
  source:
    access_token: ((github-ci-pull-request-token))
    repository: ((github-repo-name))
    base_branch: ((branch))
    ignore_paths: ["ci/*"]
- name: github-pre-release
  type: github-release
  icon: briefcase-download-outline
  source:
    owner: spring-projects
    repository: spring-boot
    access_token: ((github-ci-release-token))
    pre_release: true
    release: false
- name: github-release
  type: github-release
  icon: briefcase-download
  source:
    owner: spring-projects
    repository: spring-boot
    access_token: ((github-ci-release-token))
    pre_release: false
- name: ci-images-git-repo
  type: git
  icon: github
  source:
    uri: ((github-repo))
    branch: ((branch))
    paths: ["ci/images/*"]
- name: ci-image
  type: registry-image
  icon: docker
  source:
    <<: *ci-registry-image-resource-source
    repository: ((docker-hub-organization))/spring-boot-ci
- name: ci-image-jdk11
  type: registry-image
  icon: docker
  source:
    <<: *ci-registry-image-resource-source
    repository: ((docker-hub-organization))/spring-boot-ci-jdk11
- name: ci-image-jdk17
  type: registry-image
  icon: docker
  source:
    <<: *ci-registry-image-resource-source
    repository: ((docker-hub-organization))/spring-boot-ci-jdk17
- name: ci-image-jdk19
  type: registry-image
  icon: docker
  source:
<<<<<<< HEAD
    <<: *registry-image-resource-source
    repository: ((docker-hub-organization))/spring-boot-ci-jdk19
- name: paketo-builder-base-image
  type: registry-image
  icon: docker
  source:
    repository: paketobuildpacks/builder
    tag: base
=======
    <<: *ci-registry-image-resource-source
    repository: ((docker-hub-organization))/spring-boot-ci-jdk18
>>>>>>> 9af19370
- name: artifactory-repo
  type: artifactory-resource
  icon: package-variant
  source:
    uri: ((artifactory-server))
    username: ((artifactory-username))
    password: ((artifactory-password))
    build_name: ((build-name))
    build_number_prefix: "${BUILD_PIPELINE_NAME}-"
    check_limit: 500
- name: repo-status-build
  type: github-status-resource
  icon: eye-check-outline
  source:
    repository: ((github-repo-name))
    access_token: ((github-ci-status-token))
    branch: ((branch))
    context: build
- name: repo-status-jdk11-build
  type: github-status-resource
  icon: eye-check-outline
  source:
    repository: ((github-repo-name))
    access_token: ((github-ci-status-token))
    branch: ((branch))
    context: jdk11-build
- name: repo-status-jdk17-build
  type: github-status-resource
  icon: eye-check-outline
  source:
    repository: ((github-repo-name))
    access_token: ((github-ci-status-token))
    branch: ((branch))
    context: jdk17-build
- name: repo-status-jdk19-build
  type: github-status-resource
  icon: eye-check-outline
  source:
    repository: ((github-repo-name))
    access_token: ((github-ci-status-token))
    branch: ((branch))
    context: jdk19-build
- name: slack-alert
  type: slack-notification
  icon: slack
  source:
    url: ((slack-webhook-url))
- name: every-wednesday
  type: time
  icon: clock-outline
  source:
    start: 8:00 PM
    stop: 9:00 PM
    days: [Wednesday]
- name: daily
  type: time
  icon: clock-outline
  source: { interval: "24h" }
- name: homebrew-tap-repo
  type: git
  icon: github
  source:
    <<: *homebrew-tap-repo-resource-source
jobs:
- name: build-ci-images
  plan:
  - get: ci-images-git-repo
    trigger: true
  - get: git-repo
  - in_parallel:
    - task: build-ci-image
      privileged: true
      file: git-repo/ci/tasks/build-ci-image.yml
      output_mapping:
        image: ci-image
      vars:
        ci-image-name: ci-image
    - task: build-ci-image-jdk11
      privileged: true
      file: git-repo/ci/tasks/build-ci-image.yml
      output_mapping:
        image: ci-image-jdk11
      vars:
        ci-image-name: ci-image-jdk11
    - task: build-ci-image-jdk17
      privileged: true
      file: git-repo/ci/tasks/build-ci-image.yml
      output_mapping:
        image: ci-image-jdk17
      vars:
        ci-image-name: ci-image-jdk17
<<<<<<< HEAD
        <<: *docker-hub-mirror-vars
    - task: build-ci-image-jdk19
=======
    - task: build-ci-image-jdk18
>>>>>>> 9af19370
      privileged: true
      file: git-repo/ci/tasks/build-ci-image.yml
      output_mapping:
        image: ci-image-jdk19
      vars:
<<<<<<< HEAD
        ci-image-name: ci-image-jdk19
        <<: *docker-hub-mirror-vars
=======
        ci-image-name: ci-image-jdk18
>>>>>>> 9af19370
  - in_parallel:
    - put: ci-image
      params:
        image: ci-image/image.tar
    - put: ci-image-jdk11
      params:
        image: ci-image-jdk11/image.tar
    - put: ci-image-jdk17
      params:
        image: ci-image-jdk17/image.tar
    - put: ci-image-jdk19
      params:
        image: ci-image-jdk19/image.tar
- name: detect-jdk-updates
  plan:
  - get: git-repo
  - get: every-wednesday
    trigger: true
  - get: ci-image
  - in_parallel:
    - task: detect-jdk8-update
      image: ci-image
      file: git-repo/ci/tasks/detect-jdk-updates.yml
      params:
        <<: *github-task-params
        JDK_VERSION: java8
    - task: detect-jdk11-update
      image: ci-image
      file: git-repo/ci/tasks/detect-jdk-updates.yml
      params:
        <<: *github-task-params
        JDK_VERSION: java11
    - task: detect-jdk17-update
      image: ci-image
      file: git-repo/ci/tasks/detect-jdk-updates.yml
      params:
        <<: *github-task-params
        JDK_VERSION: java17
    - task: detect-jdk19-update
      image: ci-image
      file: git-repo/ci/tasks/detect-jdk-updates.yml
      params:
        <<: *github-task-params
        JDK_VERSION: java19
- name: detect-ubuntu-image-updates
  plan:
  - get: git-repo
  - get: every-wednesday
    trigger: true
  - get: ci-image
  - do:
    - task: detect-ubuntu-image-updates
      image: ci-image
      file: git-repo/ci/tasks/detect-ubuntu-image-updates.yml
      params:
        <<: *github-task-params
- name: detect-docker-updates
  plan:
  - get: git-repo
  - get: every-wednesday
    trigger: true
  - get: ci-image
  - do:
    - task: detect-docker-updates
      image: ci-image
      file: git-repo/ci/tasks/detect-docker-updates.yml
      params:
        <<: *github-task-params
- name: build
  serial: true
  public: true
  plan:
  - get: ci-image
  - get: git-repo
    trigger: true
  - put: repo-status-build
    params: { state: "pending", commit: "git-repo" }
  - do:
    - task: build-project
      image: ci-image
      <<: *build-project-task-params
    on_failure:
      do:
      - put: repo-status-build
        params: { state: "failure", commit: "git-repo" }
      - put: slack-alert
        params:
          <<: *slack-fail-params
  - put: repo-status-build
    params: { state: "success", commit: "git-repo" }
  - put: artifactory-repo
    params:
      <<: *artifactory-repo-put-params
    get_params:
      threads: 8
    on_failure:
      do:
      - put: slack-alert
        params:
          <<: *slack-fail-params
  - put: slack-alert
    params:
      <<: *slack-success-params
- name: build-pull-requests
  serial: true
  public: true
  plan:
  - get: ci-image
  - get: git-repo
    resource: git-pull-request
    trigger: true
    version: every
  - do:
    - put: git-pull-request
      params:
        path: git-repo
        status: pending
    - task: build-project
      image: ci-image
      file: git-repo/ci/tasks/build-pr-project.yml
      timeout: ((task-timeout))
    on_success:
      put: git-pull-request
      params:
        path: git-repo
        status: success
    on_failure:
      put: git-pull-request
      params:
        path: git-repo
        status: failure
- name: jdk11-build
  serial: true
  public: true
  plan:
  - get: ci-image-jdk11
  - get: git-repo
    trigger: true
  - put: repo-status-jdk11-build
    params: { state: "pending", commit: "git-repo" }
  - do:
    - task: build-project
      image: ci-image-jdk11
      <<: *build-project-task-params
    on_failure:
      do:
      - put: repo-status-jdk11-build
        params: { state: "failure", commit: "git-repo" }
      - put: slack-alert
        params:
          <<: *slack-fail-params
  - put: repo-status-jdk11-build
    params: { state: "success", commit: "git-repo" }
  - put: slack-alert
    params:
      <<: *slack-success-params
- name: jdk17-build
  serial: true
  public: true
  plan:
    - get: ci-image-jdk17
    - get: git-repo
      trigger: true
    - put: repo-status-jdk17-build
      params: { state: "pending", commit: "git-repo" }
    - do:
        - task: build-project
          image: ci-image-jdk17
          privileged: true
          timeout: ((task-timeout))
          file: git-repo/ci/tasks/build-project.yml
          params:
            BRANCH: ((branch))
            TOOLCHAIN_JAVA_VERSION: 17
            <<: *gradle-enterprise-task-params
            <<: *docker-hub-task-params
      on_failure:
        do:
          - put: repo-status-jdk17-build
            params: { state: "failure", commit: "git-repo" }
          - put: slack-alert
            params:
              <<: *slack-fail-params
    - put: repo-status-jdk17-build
      params: { state: "success", commit: "git-repo" }
    - put: slack-alert
      params:
        <<: *slack-success-params
- name: jdk19-build
  serial: true
  public: true
  plan:
    - get: ci-image-jdk19
    - get: git-repo
      trigger: true
    - put: repo-status-jdk19-build
      params: { state: "pending", commit: "git-repo" }
    - do:
        - task: build-project
          image: ci-image-jdk19
          privileged: true
          timeout: ((task-timeout))
          file: git-repo/ci/tasks/build-project.yml
          params:
            BRANCH: ((branch))
            TOOLCHAIN_JAVA_VERSION: 19
            <<: *gradle-enterprise-task-params
            <<: *docker-hub-task-params
      on_failure:
        do:
          - put: repo-status-jdk19-build
            params: { state: "failure", commit: "git-repo" }
          - put: slack-alert
            params:
              <<: *slack-fail-params
    - put: repo-status-jdk19-build
      params: { state: "success", commit: "git-repo" }
    - put: slack-alert
      params:
        <<: *slack-success-params
- name: windows-build
  serial: true
  plan:
    - get: git-repo
      resource: git-repo-windows
    - get: daily
      trigger: true
    - do:
      - task: build-project
        privileged: true
        file: git-repo/ci/tasks/build-project-windows.yml
        tags:
        - WIN64
        timeout: ((task-timeout))
        params:
          BRANCH: ((branch))
          <<: *gradle-enterprise-task-params
      on_failure:
        do:
          - put: slack-alert
            params:
              <<: *slack-fail-params
    - put: slack-alert
      params:
        <<: *slack-success-params
- name: stage-milestone
  serial: true
  plan:
  - get: ci-image
  - get: git-repo
    trigger: false
  - task: stage
    image: ci-image
    file: git-repo/ci/tasks/stage.yml
    params:
      RELEASE_TYPE: M
      <<: *gradle-enterprise-task-params
      <<: *docker-hub-task-params
  - put: artifactory-repo
    params:
      <<: *artifactory-repo-put-params
      repo: libs-staging-local
    get_params:
      threads: 8
  - put: git-repo
    params:
      repository: stage-git-repo
- name: stage-rc
  serial: true
  plan:
  - get: ci-image
  - get: git-repo
    trigger: false
  - task: stage
    image: ci-image
    file: git-repo/ci/tasks/stage.yml
    params:
      RELEASE_TYPE: RC
      <<: *gradle-enterprise-task-params
      <<: *docker-hub-task-params
  - put: artifactory-repo
    params:
      <<: *artifactory-repo-put-params
      repo: libs-staging-local
    get_params:
      threads: 8
  - put: git-repo
    params:
      repository: stage-git-repo
- name: stage-release
  serial: true
  plan:
  - get: ci-image
  - get: git-repo
    trigger: false
  - task: stage
    image: ci-image
    file: git-repo/ci/tasks/stage.yml
    params:
      RELEASE_TYPE: RELEASE
      <<: *gradle-enterprise-task-params
      <<: *docker-hub-task-params
  - put: artifactory-repo
    params:
      <<: *artifactory-repo-put-params
      repo: libs-staging-local
    get_params:
      threads: 8
  - put: git-repo
    params:
      repository: stage-git-repo
- name: promote-milestone
  serial: true
  plan:
  - get: ci-image
  - get: git-repo
    trigger: false
  - get: artifactory-repo
    trigger: false
    passed: [stage-milestone]
    params:
      download_artifacts: false
      save_build_info: true
  - task: promote
    image: ci-image
    file: git-repo/ci/tasks/promote.yml
    params:
      RELEASE_TYPE: M
      <<: *artifactory-task-params
  - task: generate-changelog
    file: git-repo/ci/tasks/generate-changelog.yml
    params:
      RELEASE_TYPE: M
      GITHUB_USERNAME: ((github-username))
      GITHUB_TOKEN: ((github-ci-release-token))
  - put: github-pre-release
    params:
      name: generated-changelog/tag
      tag: generated-changelog/tag
      body: generated-changelog/changelog.md
- name: promote-rc
  serial: true
  plan:
  - get: ci-image
  - get: git-repo
    trigger: false
  - get: artifactory-repo
    trigger: false
    passed: [stage-rc]
    params:
      download_artifacts: false
      save_build_info: true
  - task: promote
    image: ci-image
    file: git-repo/ci/tasks/promote.yml
    params:
      RELEASE_TYPE: RC
      <<: *artifactory-task-params
  - task: generate-changelog
    file: git-repo/ci/tasks/generate-changelog.yml
    params:
      RELEASE_TYPE: RC
      GITHUB_USERNAME: ((github-username))
      GITHUB_TOKEN: ((github-ci-release-token))
  - put: github-pre-release
    params:
      name: generated-changelog/tag
      tag: generated-changelog/tag
      body: generated-changelog/changelog.md
- name: promote-release
  serial: true
  plan:
  - get: ci-image
  - get: git-repo
    trigger: false
  - get: artifactory-repo
    trigger: false
    passed: [stage-release]
    params:
      download_artifacts: true
      save_build_info: true
      threads: 8
  - task: promote
    image: ci-image
    file: git-repo/ci/tasks/promote.yml
    params:
      RELEASE_TYPE: RELEASE
      <<: *artifactory-task-params
      <<: *sonatype-task-params
- name: publish-gradle-plugin
  serial: true
  plan:
    - get: ci-image
    - get: git-repo
    - get: artifactory-repo
      trigger: true
      passed: [promote-release]
      params:
        download_artifacts: true
        save_build_info: true
        threads: 8
    - task: publish-gradle-plugin
      image: ci-image
      file: git-repo/ci/tasks/publish-gradle-plugin.yml
      params:
        <<: *gradle-publish-params
- name: create-github-release
  serial: true
  plan:
  - get: ci-image
  - get: git-repo
  - get: artifactory-repo
    trigger: true
    passed: [promote-release]
    params:
      download_artifacts: false
      save_build_info: true
  - task: generate-changelog
    file: git-repo/ci/tasks/generate-changelog.yml
    params:
      RELEASE_TYPE: RELEASE
      GITHUB_USERNAME: ((github-username))
      GITHUB_TOKEN: ((github-ci-release-token))
  - put: github-release
    params:
      name: generated-changelog/tag
      tag: generated-changelog/tag
      body: generated-changelog/changelog.md
- name: publish-to-sdkman
  serial: true
  plan:
    - get: ci-image
    - get: git-repo
    - get: artifactory-repo
      passed: [create-github-release]
      params:
        download_artifacts: false
        save_build_info: true
    - task: publish-to-sdkman
      image: ci-image
      file: git-repo/ci/tasks/publish-to-sdkman.yml
      params:
        <<: *sdkman-task-params
        RELEASE_TYPE: RELEASE
        BRANCH: ((branch))
        LATEST_GA: false
- name: update-homebrew-tap
  serial: true
  plan:
    - get: ci-image
    - get: git-repo
    - get: homebrew-tap-repo
    - get: artifactory-repo
      passed: [create-github-release]
      params:
        download_artifacts: false
        save_build_info: true
    - task: update-homebrew-tap
      image: ci-image
      file: git-repo/ci/tasks/update-homebrew-tap.yml
      params:
        LATEST_GA: false
    - put: homebrew-tap-repo
      params:
        repository: updated-homebrew-tap-repo
- name: run-system-tests
  serial: true
  public: true
  plan:
    - get: ci-image
    - get: git-repo
    - get: paketo-builder-base-image
      trigger: true
    - get: daily
      trigger: true
    - do:
        - task: run-system-tests
          image: ci-image
          <<: *run-system-tests-task-params
      on_failure:
        do:
          - put: slack-alert
            params:
              <<: *slack-fail-params
    - put: slack-alert
      params:
        <<: *slack-success-params
- name: jdk11-run-system-tests
  serial: true
  public: true
  plan:
    - get: ci-image-jdk11
    - get: git-repo
    - get: paketo-builder-base-image
      trigger: true
    - get: daily
      trigger: true
    - do:
        - task: run-system-tests
          image: ci-image-jdk11
          <<: *run-system-tests-task-params
      on_failure:
        do:
          - put: slack-alert
            params:
              <<: *slack-fail-params
    - put: slack-alert
      params:
        <<: *slack-success-params
- name: jdk17-run-system-tests
  serial: true
  public: true
  plan:
    - get: ci-image-jdk17
    - get: git-repo
    - get: paketo-builder-base-image
      trigger: true
    - get: daily
      trigger: true
    - do:
        - task: run-system-tests
          image: ci-image-jdk17
          privileged: true
          timeout: ((task-timeout))
          file: git-repo/ci/tasks/run-system-tests.yml
          params:
            BRANCH: ((branch))
            TOOLCHAIN_JAVA_VERSION: 17
            <<: *gradle-enterprise-task-params
            <<: *docker-hub-task-params
      on_failure:
        do:
          - put: slack-alert
            params:
              <<: *slack-fail-params
    - put: slack-alert
      params:
        <<: *slack-success-params
- name: jdk19-run-system-tests
  serial: true
  public: true
  plan:
    - get: ci-image-jdk19
    - get: git-repo
    - get: paketo-builder-base-image
      trigger: true
    - get: daily
      trigger: true
    - do:
        - task: run-system-tests
          image: ci-image-jdk19
          privileged: true
          timeout: ((task-timeout))
          file: git-repo/ci/tasks/run-system-tests.yml
          params:
            BRANCH: ((branch))
            TOOLCHAIN_JAVA_VERSION: 19
            <<: *gradle-enterprise-task-params
            <<: *docker-hub-task-params
      on_failure:
        do:
          - put: slack-alert
            params:
              <<: *slack-fail-params
    - put: slack-alert
      params:
        <<: *slack-success-params
groups:
- name: "builds"
  jobs: ["build", "jdk11-build", "jdk17-build", "jdk19-build", "windows-build"]
- name: "releases"
  jobs: ["stage-milestone", "stage-rc", "stage-release", "promote-milestone", "promote-rc", "promote-release", "create-github-release", "publish-gradle-plugin", "publish-to-sdkman", "update-homebrew-tap"]
- name: "system-tests"
  jobs: ["run-system-tests", "jdk11-run-system-tests", "jdk17-run-system-tests", "jdk19-run-system-tests"]
- name: "ci-images"
  jobs: ["build-ci-images", "detect-docker-updates", "detect-jdk-updates", "detect-ubuntu-image-updates"]
- name: "pull-requests"
  jobs: ["build-pull-requests"]<|MERGE_RESOLUTION|>--- conflicted
+++ resolved
@@ -199,8 +199,7 @@
   type: registry-image
   icon: docker
   source:
-<<<<<<< HEAD
-    <<: *registry-image-resource-source
+    <<: *ci-registry-image-resource-source
     repository: ((docker-hub-organization))/spring-boot-ci-jdk19
 - name: paketo-builder-base-image
   type: registry-image
@@ -208,10 +207,6 @@
   source:
     repository: paketobuildpacks/builder
     tag: base
-=======
-    <<: *ci-registry-image-resource-source
-    repository: ((docker-hub-organization))/spring-boot-ci-jdk18
->>>>>>> 9af19370
 - name: artifactory-repo
   type: artifactory-resource
   icon: package-variant
@@ -303,23 +298,13 @@
         image: ci-image-jdk17
       vars:
         ci-image-name: ci-image-jdk17
-<<<<<<< HEAD
-        <<: *docker-hub-mirror-vars
     - task: build-ci-image-jdk19
-=======
-    - task: build-ci-image-jdk18
->>>>>>> 9af19370
       privileged: true
       file: git-repo/ci/tasks/build-ci-image.yml
       output_mapping:
         image: ci-image-jdk19
       vars:
-<<<<<<< HEAD
         ci-image-name: ci-image-jdk19
-        <<: *docker-hub-mirror-vars
-=======
-        ci-image-name: ci-image-jdk18
->>>>>>> 9af19370
   - in_parallel:
     - put: ci-image
       params:
